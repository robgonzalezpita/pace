--- conflicted
+++ resolved
@@ -3,8 +3,4 @@
 	url = https://github.com/ai2cm/gt4py.git
 [submodule "buildenv"]
 	path = buildenv
-<<<<<<< HEAD
-	url = https://github.com/ai2cm/buildenv.git 
-=======
-	url = https://github.com/ai2cm/buildenv.git
->>>>>>> cbf03d1f
+	url = https://github.com/ai2cm/buildenv.git