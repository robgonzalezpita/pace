import copy
import dataclasses
import hashlib
import inspect
import re
from functools import cached_property
from typing import (
    Any,
    Callable,
    Dict,
    Hashable,
    Iterable,
    List,
    Mapping,
    Optional,
    Sequence,
    Tuple,
    Type,
    Union,
    cast,
)

import dace
import gt4py
import numpy as np
from gt4py import gtscript
from gt4py.storage.storage import Storage
from gtc.passes.oir_pipeline import DefaultPipeline, OirPipeline

import pace.dsl.future_stencil as future_stencil
import pace.dsl.gt4py_utils as gt4py_utils
import pace.util
from pace.dsl.dace.dace_config import dace_config
from pace.dsl.dace.orchestrate import SDFGConvertible
from pace.dsl.typing import Index3D, cast_to_index3d
from pace.util import testing
from pace.util.halo_data_transformer import QuantityHaloSpec
from pace.util.mpi import MPI
<<<<<<< HEAD


# TODO: remove this monkeypatch once this code is in gt4py
def __eq__(self, other):
    if isinstance(other, DefaultPipeline) and self.skip == other.skip:
        return True
    else:
        return False


setattr(DefaultPipeline, "__eq__", __eq__)
=======
>>>>>>> d1bbea8a


@dataclasses.dataclass
class StencilConfig(Hashable):
    backend: str = "gtc:numpy"
    rebuild: bool = True
    validate_args: bool = True
    format_source: bool = False
    device_sync: bool = False
    compare_to_numpy: bool = False

    def __post_init__(self):
        self.backend_opts = self._get_backend_opts(self.device_sync, self.format_source)
        self._hash = self._compute_hash()

    def _compute_hash(self):
        md5 = hashlib.md5()
        md5.update(self.backend.encode())
        for attr in (
            self.rebuild,
            self.validate_args,
            self.backend_opts["format_source"],
        ):
            md5.update(bytes(attr))
        attr = self.backend_opts.get("device_sync", None)
        if attr:
            md5.update(bytes(attr))
        return int(md5.hexdigest(), base=16)

    def __hash__(self):
        return self._hash

    def __eq__(self, other):
        try:
            return self.__hash__() == other.__hash__()
        except AttributeError:
            return False

    def _get_backend_opts(
        self,
        device_sync: Optional[bool] = None,
        format_source: Optional[bool] = None,
    ) -> Dict[str, Any]:
        backend_opts: Dict[str, Any] = {}
        all_backend_opts: Optional[Dict[str, Any]] = {
            "device_sync": {
                "backend": r".*(gpu|cuda)$",
                "value": False,
            },
            "format_source": {
                "value": False,
            },
            "skip_passes": {
                "backend": r"^gtc:(gt|cuda)",
                "value": [],
            },
            "verbose": {"backend": r"^gtc:(gt|cuda)", "value": False},
        }
        for name, option in all_backend_opts.items():
            using_option_backend = re.match(option.get("backend", ""), self.backend)
            if "backend" not in option or using_option_backend:
                backend_opts[name] = option["value"]

        if device_sync is not None:
            backend_opts["device_sync"] = device_sync
        if format_source is not None:
            backend_opts["format_source"] = format_source

        return backend_opts

    def stencil_kwargs(self, skip_passes: Iterable[str] = ()):
        kwargs = {
            "backend": self.backend,
            "rebuild": self.rebuild,
            **self.backend_opts,
        }
        if not self.is_gpu_backend:
            kwargs.pop("device_sync", None)
        # Note: this assure the backward compatibility between v36 and v37
        if self.backend.startswith("gtc") and (
            "skip_passes" in kwargs or skip_passes is not None
        ):
            kwargs["oir_pipeline"] = StencilConfig._get_oir_pipeline(
                list(kwargs.pop("skip_passes", ())) + list(skip_passes)  # type: ignore
            )
        return kwargs

    @property
    def is_gpu_backend(self) -> bool:
        return self.backend.endswith("cuda") or self.backend.endswith("gpu")

    @property
    def is_gtc_backend(self) -> bool:
        return self.backend.startswith("gtc")

    @classmethod
    def _get_oir_pipeline(cls, skip_passes: Sequence[str]) -> OirPipeline:
        """Creates a DefaultPipeline with skip_passes properly initialized."""
        step_map = {step.__name__: step for step in DefaultPipeline.all_steps()}
        skip_steps = [step_map[pass_name] for pass_name in skip_passes]
        return DefaultPipeline(skip=skip_steps)


def report_difference(args, kwargs, args_copy, kwargs_copy, function_name, gt_id):
    report_head = f"comparing against numpy for func {function_name}, gt_id {gt_id}:"
    report_segments = []
    for i, (arg, numpy_arg) in enumerate(zip(args, args_copy)):
        if isinstance(arg, pace.util.Quantity):
            arg = arg.storage
            numpy_arg = numpy_arg.storage
        if isinstance(arg, np.ndarray):
            report_segments.append(report_diff(arg, numpy_arg, label=f"arg {i}"))
    for name in kwargs:
        if isinstance(kwargs[name], pace.util.Quantity):
            kwarg = kwargs[name].data
            numpy_kwarg = kwargs_copy[name].data
        else:
            kwarg = kwargs[name]
            numpy_kwarg = kwargs_copy[name]
        if isinstance(kwarg, np.ndarray):
            report_segments.append(
                report_diff(kwarg, numpy_kwarg, label=f"kwarg {name}")
            )
    report_body = "".join(report_segments)
    if len(report_body) > 0:
        print("")  # newline
        print(report_head + report_body)


def report_diff(arg: np.ndarray, numpy_arg: np.ndarray, label) -> str:
    metric_err = testing.compare_arr(arg, numpy_arg)
    nans_match = np.logical_and(np.isnan(arg), np.isnan(numpy_arg))
    n_points = np.product(arg.shape)
    failures_14 = n_points - np.sum(
        np.logical_or(
            nans_match,
            metric_err < 1e-14,
        )
    )
    failures_10 = n_points - np.sum(
        np.logical_or(
            nans_match,
            metric_err < 1e-10,
        )
    )
    failures_8 = n_points - np.sum(
        np.logical_or(
            nans_match,
            metric_err < 1e-10,
        )
    )
    greatest_error = np.max(metric_err[~np.isnan(metric_err)])
    if greatest_error == 0.0 and failures_14 == 0:
        report = ""
    else:
        report = f"\n    {label}: "
        report += f"max_err={greatest_error}"
        if failures_14 > 0:
            report += f" 1e-14 failures: {failures_14}"
        if failures_10 > 0:
            report += f" 1e-10 failures: {failures_10}"
        if failures_8 > 0:
            report += f" 1e-8 failures: {failures_8}"
    return report


class CompareToNumpyStencil:
    """
    A wrapper over FrozenStencil which executes a numpy version of the stencil as well,
    and compares the results.
    """

    def __init__(
        self,
        func: Callable[..., None],
        origin: Union[Tuple[int, ...], Mapping[str, Tuple[int, ...]]],
        domain: Tuple[int, ...],
        stencil_config: StencilConfig,
        externals: Optional[Mapping[str, Any]] = None,
        skip_passes: Optional[Tuple[str, ...]] = None,
    ):

        self._actual = FrozenStencil(
            func=func,
            origin=origin,
            domain=domain,
            stencil_config=stencil_config,
            externals=externals,
            skip_passes=skip_passes,
        )
        numpy_stencil_config = StencilConfig(
            backend="gtc:numpy",
            rebuild=stencil_config.rebuild,
            validate_args=stencil_config.validate_args,
            format_source=True,
            device_sync=None,
        )
        self._numpy = FrozenStencil(
            func=func,
            origin=origin,
            domain=domain,
            stencil_config=numpy_stencil_config,
            externals=externals,
            skip_passes=skip_passes,
        )
        self._func_name = func.__name__

    def __call__(
        self,
        *args,
        **kwargs,
    ) -> None:
        args_copy = copy.deepcopy(args)
        kwargs_copy = copy.deepcopy(kwargs)
        self._actual(*args, **kwargs)
        self._numpy(*args_copy, **kwargs_copy)
        report_difference(
            args,
            kwargs,
            args_copy,
            kwargs_copy,
            self._func_name,
            self._actual.stencil_object._gt_id_,
        )


class FrozenStencil(SDFGConvertible):
    """
    Wrapper for gt4py stencils which stores origin and domain at compile time,
    and uses their stored values at call time.

    This is useful when the stencil itself is meant to be used on a certain
    grid, for example if a compile-time external variable is tied to the
    values of origin and domain.
    """

    def __init__(
        self,
        func: Callable[..., None],
        origin: Union[Tuple[int, ...], Mapping[str, Tuple[int, ...]]],
        domain: Tuple[int, ...],
        stencil_config: StencilConfig,
        externals: Optional[Mapping[str, Any]] = None,
        skip_passes: Tuple[str, ...] = (),
    ):
        """
        Args:
            func: stencil definition function
            origin: gt4py origin to use at call time
            domain: gt4py domain to use at call time
            stencil_config: container for stencil configuration
            externals: compile-time external variables required by stencil
            skip_passes: compiler passes to skip when building stencil
        """
        if isinstance(origin, tuple):
            origin = cast_to_index3d(origin)
        origin = cast(Union[Index3D, Mapping[str, Tuple[int, ...]]], origin)
        self.origin = origin
        self.domain: Index3D = cast_to_index3d(domain)
        self.stencil_config: StencilConfig = stencil_config

        if externals is None:
            externals = {}
        self.externals = externals
        self.func = func
        self.stencil_function = gtscript.stencil
        self.stencil_kwargs = {
            **self.stencil_config.stencil_kwargs(skip_passes=skip_passes)
        }
        self._stencil_run_kwargs = None
        self._field_origins = None
        self.stencil_object: Optional[gt4py.StencilObject] = None
        self._written_fields: List[str] = []

        if "dace" in self.stencil_config.backend:
            # [TODO]: find a better solution for this
            # 1 indexing to 0 and halos: -2, -1, 0 --> 0, 1,2
            if MPI is not None and MPI.COMM_WORLD.Get_size() > 1:
                gt4py.config.cache_settings["dir_name"] = ".gt_cache_{:0>6d}".format(
                    MPI.COMM_WORLD.Get_rank()
                )

            dace.Config.set(
                "default_build_folder",
                value="{gt_cache}/dacecache".format(
                    gt_cache=gt4py.config.cache_settings["dir_name"]
                ),
            )

        # Enable distributed compilation if running in parallel and
        # not running dace orchestration
        if (
            MPI is not None
            and MPI.COMM_WORLD.Get_size() > 1
            and "dace" not in self.stencil_config.backend
        ):
            self.stencil_function = future_stencil.future_stencil
            self.stencil_kwargs["wrapper"] = self
        else:
            # future stencil provides this information and
            # we want to be consistent with the naming whether we are
            # running in parallel or not (so we use the same cache)
            self.stencil_kwargs["name"] = (
                self.func.__module__ + "." + self.func.__name__
            )

        if skip_passes and self.stencil_config.is_gtc_backend:
            self.stencil_kwargs["skip_passes"] = skip_passes
        if "skip_passes" in self.stencil_kwargs:
            self.stencil_kwargs["oir_pipeline"] = FrozenStencil._get_oir_pipeline(
                self.stencil_kwargs.pop("skip_passes")
            )

        self._argument_names = tuple(inspect.getfullargspec(self.func).args)

        assert (
            len(self._argument_names) > 0
        ), "A stencil with no arguments? You may be double decorating"

        # Keep compilation at __init__ if we are not orchestrated.
        # If we orchestrate, move the compilation at call time to make sure
        # disable_codegen do not lead to call to uncompiled stencils, which fails
        # silently
        if not dace_config.is_dace_orchestrated():
            self.stencil_object = self._compile()

    def _compile(self):
        stencil_object: gt4py.StencilObject = self.stencil_function(
            definition=self.func,
            externals=self.externals,
            **self.stencil_kwargs,
        )
        field_info = stencil_object.field_info
        self._field_origins: Dict[
            str, Tuple[int, ...]
        ] = FrozenStencil._compute_field_origins(field_info, self.origin)
        """mapping from field names to field origins"""
        self._stencil_run_kwargs: Dict[str, Any] = {
            "_origin_": self._field_origins,
            "_domain_": self.domain,
        }
        self._written_fields = FrozenStencil._get_written_fields(field_info)

        # When orchestrating with DaCe, cache the frozen stencil for
        # calls in __sdfg__ generation
        if dace_config.is_dace_orchestrated():
            self._frozen_stencil = stencil_object.freeze(
                origin=self._field_origins,
                domain=self.domain,
            )

        return stencil_object

    def __call__(
        self,
        *args,
        **kwargs,
    ) -> None:
        args_list = list(args)
        _convert_quantities_to_storage(args_list, kwargs)
        args = tuple(args_list)
        if self.stencil_object is None:
            self.stencil_object = self._compile()

        if self.stencil_config.validate_args:
            if __debug__ and "origin" in kwargs:
                raise TypeError("origin cannot be passed to FrozenStencil call")
            if __debug__ and "domain" in kwargs:
                raise TypeError("domain cannot be passed to FrozenStencil call")
            self.stencil_object(
                *args,
                **kwargs,
                origin=self._field_origins,
                domain=self.domain,
                validate_args=True,
            )
        else:
            args_as_kwargs = dict(zip(self._argument_names, args))
            self.stencil_object.run(
                **args_as_kwargs, **kwargs, **self._stencil_run_kwargs, exec_info=None
            )
            self._mark_cuda_fields_written({**args_as_kwargs, **kwargs})

    def _mark_cuda_fields_written(self, fields: Mapping[str, Storage]):
        if self.stencil_config.is_gpu_backend:
            for write_field in self._written_fields:
                fields[write_field]._set_device_modified()

    @classmethod
    def _compute_field_origins(
        cls, field_info_mapping, origin: Union[Index3D, Mapping[str, Tuple[int, ...]]]
    ) -> Dict[str, Tuple[int, ...]]:
        """
        Computes the origin for each field in the stencil call.

        Args:
            field_info_mapping: from stencil.field_info, a mapping which gives the
                dimensionality of each input field
            origin: the (i, j, k) coordinate of the origin

        Returns:
            origin_mapping: a mapping from field names to origins
        """
        if isinstance(origin, tuple):
            field_origins: Dict[str, Tuple[int, ...]] = {"_all_": origin}
            origin_tuple: Tuple[int, ...] = origin
        else:
            field_origins = {**origin}
            origin_tuple = origin["_all_"]
        field_names = tuple(field_info_mapping.keys())
        for i, field_name in enumerate(field_names):
            if field_name not in field_origins:
                field_info = field_info_mapping[field_name]
                if field_info is not None:
                    field_origin_list = []
                    for ax in field_info.axes:
                        origin_index = {"I": 0, "J": 1, "K": 2}[ax]
                        field_origin_list.append(origin_tuple[origin_index])
                    field_origin = tuple(field_origin_list)
                else:
                    field_origin = origin_tuple
                field_origins[field_name] = field_origin
        return field_origins

    @classmethod
    def _get_written_fields(cls, field_info) -> List[str]:
        """Returns the list of fields that are written.

        Args:
            field_info: field_info attribute of gt4py stencil object
        """
        write_fields = [
            field_name
            for field_name in field_info
            if field_info[field_name]
            and bool(field_info[field_name].access & gt4py.definitions.AccessKind.WRITE)
        ]
        return write_fields

    @classmethod
    def _get_oir_pipeline(cls, skip_passes: Sequence[str]) -> OirPipeline:
        step_map = {step.__name__: step for step in DefaultPipeline.all_steps()}
        skip_steps = [step_map[pass_name] for pass_name in skip_passes]
        return DefaultPipeline(skip=skip_steps)

    @cached_property
    def _frozen_stencil(self):
        old_codegen_flag = None
        if "disable_code_generation" in self.stencil_kwargs:
            old_codegen_flag = self.stencil_kwargs["disable_code_generation"]
        self.stencil_kwargs["disable_code_generation"] = True
        stencil_object_no_codegen = self._compile()
        if old_codegen_flag:
            self.stencil_kwargs["disable_code_generation"] = old_codegen_flag
        else:
            self.stencil_kwargs.pop("disable_code_generation")
        return stencil_object_no_codegen.freeze(
            origin=self._field_origins,
            domain=self.domain,
        )

    def __sdfg__(self, *args, **kwargs):
        """Implemented SDFG generation"""
        args_as_kwargs = dict(zip(self._argument_names, args))
        self._stencil_sdfg = self._frozen_stencil.__sdfg__(**args_as_kwargs, **kwargs)
        return self._stencil_sdfg

    def __sdfg_signature__(self):
        """Implemented SDFG signature lookup"""
        return self._frozen_stencil.__sdfg_signature__()

    def __sdfg_closure__(self, *args, **kwargs):
        """Implemented SDFG closure build"""
        return self._frozen_stencil.__sdfg_closure__(*args, **kwargs)

    def closure_resolver(self, constant_args, given_args, parent_closure=None):
        """Implemented SDFG closure resolver build"""
        return self._frozen_stencil.closure_resolver(
            constant_args, given_args, parent_closure=parent_closure
        )


def _convert_quantities_to_storage(args, kwargs):
    for i, arg in enumerate(args):
        try:
            args[i] = arg.storage
        except AttributeError:
            pass
    for name, arg in kwargs.items():
        try:
            kwargs[name] = arg.storage
        except AttributeError:
            pass


class GridIndexing:
    """
    Provides indices for cell-centered variables with halos.

    These indices can be used with horizontal interface variables by adding 1
    to the domain shape along any interface axis.
    """

    def __init__(
        self,
        domain: Index3D,
        n_halo: int,
        south_edge: bool,
        north_edge: bool,
        west_edge: bool,
        east_edge: bool,
    ):
        """
        Initialize a grid indexing object.

        Args:
            domain: size of the compute domain for cell-centered variables
            n_halo: number of halo points
            south_edge: whether the current rank is on the south edge of a tile
            north_edge: whether the current rank is on the north edge of a tile
            west_edge: whether the current rank is on the west edge of a tile
            east_edge: whether the current rank is on the east edge of a tile
        """
        self.origin = (n_halo, n_halo, 0)
        self.n_halo = n_halo
        self.domain = domain
        self.south_edge = south_edge
        self.north_edge = north_edge
        self.west_edge = west_edge
        self.east_edge = east_edge

    @property
    def domain(self):
        return self._domain

    @domain.setter
    def domain(self, domain):
        self._domain = domain
        self._sizer = pace.util.SubtileGridSizer(
            nx=domain[0],
            ny=domain[1],
            nz=domain[2],
            n_halo=self.n_halo,
            extra_dim_lengths={},
        )

    @classmethod
    def from_sizer_and_communicator(
        cls, sizer: pace.util.GridSizer, cube: pace.util.CubedSphereCommunicator
    ) -> "GridIndexing":
        # TODO: if this class is refactored to split off the *_edge booleans,
        # this init routine can be refactored to require only a GridSizer
        domain = sizer.get_extent([pace.util.X_DIM, pace.util.Y_DIM, pace.util.Z_DIM])
        south_edge = cube.tile.partitioner.on_tile_bottom(cube.rank)
        north_edge = cube.tile.partitioner.on_tile_top(cube.rank)
        west_edge = cube.tile.partitioner.on_tile_left(cube.rank)
        east_edge = cube.tile.partitioner.on_tile_right(cube.rank)
        return cls(
            domain=domain,
            n_halo=sizer.n_halo,
            south_edge=south_edge,
            north_edge=north_edge,
            west_edge=west_edge,
            east_edge=east_edge,
        )

    @property
    def max_shape(self):
        """
        Maximum required storage shape, corresponding to the shape of a cell-corner
        variable with maximum halo points.

        This should rarely be required, consider using appropriate calls to helper
        methods that get the correct shape for your particular variable.
        """
        # need to add back origin as buffer points, what we're returning here
        # isn't a domain - it's an array size
        return self.domain_full(add=(1, 1, 1 + self.origin[2]))

    @property
    def isc(self):
        """start of the compute domain along the x-axis"""
        return self.origin[0]

    @property
    def iec(self):
        """last index of the compute domain along the x-axis"""
        return self.origin[0] + self.domain[0] - 1

    @property
    def jsc(self):
        """start of the compute domain along the y-axis"""
        return self.origin[1]

    @property
    def jec(self):
        """last index of the compute domain along the y-axis"""
        return self.origin[1] + self.domain[1] - 1

    @property
    def isd(self):
        """start of the full domain including halos along the x-axis"""
        return self.origin[0] - self.n_halo

    @property
    def ied(self):
        """index of the last data point along the x-axis"""
        return self.isd + self.domain[0] + 2 * self.n_halo - 1

    @property
    def jsd(self):
        """start of the full domain including halos along the y-axis"""
        return self.origin[1] - self.n_halo

    @property
    def jed(self):
        """index of the last data point along the y-axis"""
        return self.jsd + self.domain[1] + 2 * self.n_halo - 1

    @property
    def nw_corner(self):
        return self.north_edge and self.west_edge

    @property
    def sw_corner(self):
        return self.south_edge and self.west_edge

    @property
    def ne_corner(self):
        return self.north_edge and self.east_edge

    @property
    def se_corner(self):
        return self.south_edge and self.east_edge

    def origin_full(self, add: Index3D = (0, 0, 0)):
        """
        Returns the origin of the full domain including halos, plus an optional offset.
        """
        return (self.isd + add[0], self.jsd + add[1], self.origin[2] + add[2])

    def origin_compute(self, add: Index3D = (0, 0, 0)):
        """
        Returns the origin of the compute domain, plus an optional offset
        """
        return (self.isc + add[0], self.jsc + add[1], self.origin[2] + add[2])

    def domain_full(self, add: Index3D = (0, 0, 0)):
        """
        Returns the shape of the full domain including halos, plus an optional offset.
        """
        return (
            self.ied + 1 - self.isd + add[0],
            self.jed + 1 - self.jsd + add[1],
            self.domain[2] + add[2],
        )

    def domain_compute(self, add: Index3D = (0, 0, 0)):
        """
        Returns the shape of the compute domain, plus an optional offset.
        """
        return (
            self.iec + 1 - self.isc + add[0],
            self.jec + 1 - self.jsc + add[1],
            self.domain[2] + add[2],
        )

    def axis_offsets(
        self,
        origin: Tuple[int, ...],
        domain: Tuple[int, ...],
    ) -> Dict[str, Any]:
        if self.west_edge:
            i_start = gtscript.I[0] + self.origin[0] - origin[0]
        else:
            i_start = gtscript.I[0] - np.iinfo(np.int16).max

        if self.east_edge:
            i_end = (
                gtscript.I[-1]
                + (self.origin[0] + self.domain[0])
                - (origin[0] + domain[0])
            )
        else:
            i_end = gtscript.I[-1] + np.iinfo(np.int16).max

        if self.south_edge:
            j_start = gtscript.J[0] + self.origin[1] - origin[1]
        else:
            j_start = gtscript.J[0] - np.iinfo(np.int16).max

        if self.north_edge:
            j_end = (
                gtscript.J[-1]
                + (self.origin[1] + self.domain[1])
                - (origin[1] + domain[1])
            )
        else:
            j_end = gtscript.J[-1] + np.iinfo(np.int16).max

        return {
            "i_start": i_start,
            "local_is": gtscript.I[0] + self.isc - origin[0],
            "i_end": i_end,
            "local_ie": gtscript.I[-1] + self.iec - origin[0] - domain[0] + 1,
            "j_start": j_start,
            "local_js": gtscript.J[0] + self.jsc - origin[1],
            "j_end": j_end,
            "local_je": gtscript.J[-1] + self.jec - origin[1] - domain[1] + 1,
        }

    def get_origin_domain(
        self, dims: Sequence[str], halos: Sequence[int] = tuple()
    ) -> Tuple[Tuple[int, ...], Tuple[int, ...]]:
        """
        Get the origin and domain for a computation that occurs over a certain grid
        configuration (given by dims) and a certain number of halo points.

        Args:
            dims: dimension names, using dimension constants from pace.util
            halos: number of halo points for each dimension, defaults to zero

        Returns:
            origin: origin of the computation
            domain: shape of the computation
        """
        origin = self._origin_from_dims(dims)
        domain = list(self._sizer.get_extent(dims))
        for i, n in enumerate(halos):
            origin[i] -= n
            domain[i] += 2 * n
        return tuple(origin), tuple(domain)

    def _origin_from_dims(self, dims: Iterable[str]) -> List[int]:
        return_origin = []
        for dim in dims:
            if dim in pace.util.X_DIMS:
                return_origin.append(self.origin[0])
            elif dim in pace.util.Y_DIMS:
                return_origin.append(self.origin[1])
            elif dim in pace.util.Z_DIMS:
                return_origin.append(self.origin[2])
        return return_origin

    def get_shape(
        self, dims: Sequence[str], halos: Sequence[int] = tuple()
    ) -> Tuple[int, ...]:
        """
        Get the storage shape required for an array with the given dimensions
        which is accessed up to a given number of halo points.

        Args:
            dims: dimension names, using dimension constants from pace.util
            halos: number of halo points for each dimension, defaults to zero

        Returns:
            origin: origin of the computation
            domain: shape of the computation
        """
        shape = list(self._sizer.get_extent(dims))
        for i, d in enumerate(dims):
            # need n_halo points at the start of the domain, regardless of whether
            # they are read, so that data is aligned in memory
            if d in (pace.util.X_DIMS + pace.util.Y_DIMS):
                shape[i] += self.n_halo
        for i, n in enumerate(halos):
            shape[i] += n
        return tuple(shape)

    def restrict_vertical(self, k_start=0, nk=None) -> "GridIndexing":
        """
        Returns a copy of itself with modified vertical origin and domain.

        Args:
            k_start: offset to apply to current vertical origin, must be
                greater than 0 and less than the size of the vertical domain
            nk: new vertical domain size as a number of grid cells,
                defaults to remaining grid cells in the current domain,
                can be at most the size of the vertical domain minus k_start
        """
        if k_start < 0:
            raise ValueError("k_start must be positive")
        if k_start > self.domain[2]:
            raise ValueError(
                "k_start must be less than the number of vertical levels "
                f"(received {k_start} for {self.domain[2]} vertical levels"
            )
        if nk is None:
            nk = self.domain[2] - k_start
        elif nk < 0:
            raise ValueError("number of vertical levels should be positive")
        elif nk > (self.domain[2] - k_start):
            raise ValueError(
                "nk can be at most the size of the vertical domain minus k_start"
            )

        new = GridIndexing(
            self.domain[:2] + (nk,),
            self.n_halo,
            self.south_edge,
            self.north_edge,
            self.west_edge,
            self.east_edge,
        )
        new.origin = self.origin[:2] + (self.origin[2] + k_start,)
        return new

    def get_quantity_halo_spec(
        self,
        shape: Tuple[int, ...],
        origin: Tuple[int, ...],
        dims=[pace.util.X_DIM, pace.util.Y_DIM, pace.util.Z_DIM],
        n_halo: Optional[int] = None,
        *,
        backend: str,
    ) -> QuantityHaloSpec:
        """Build memory specifications for the halo update.

        Args:
            shape: the shape of the Quantity
            origin: the origin of the compute domain
            dims: dimensionality of the data
            n_halo: number of halo points to update, defaults to self.n_halo
            backend: gt4py backend to use
        """

        # TEMPORARY: we do a nasty temporary allocation here to read in the hardware
        # memory layout. Further work in GT4PY will allow for deferred allocation
        # which will give access to those information while making sure
        # we don't allocate
        # Refactor is filed in ticket DSL-820

        temp_storage = gt4py_utils.make_storage_from_shape(
            shape, origin, backend=backend
        )
        origin, extent = self.get_origin_domain(dims)
        temp_quantity = pace.util.Quantity(
            temp_storage,
            dims=dims,
            units="unknown",
            origin=origin,
            extent=extent,
        )
        if n_halo is None:
            n_halo = self.n_halo

        spec = QuantityHaloSpec(
            n_halo,
            temp_quantity.data.strides,
            temp_quantity.data.itemsize,
            temp_quantity.data.shape,
            temp_quantity.metadata.origin,
            temp_quantity.metadata.extent,
            temp_quantity.metadata.dims,
            temp_quantity.np,
            temp_quantity.metadata.dtype,
        )

        del temp_storage
        del temp_quantity

        return spec


class StencilFactory:
    """Configurable class which creates stencil objects."""

    def __init__(self, config: StencilConfig, grid_indexing: GridIndexing):
        """
        Args:
            config: gt4py-specific stencil configuration
            grid_indexing: configuration for domain and halo indexing`
        """
        self.config: StencilConfig = config
        self.grid_indexing: GridIndexing = grid_indexing

    @property
    def backend(self):
        return self.config.backend

    def from_origin_domain(
        self,
        func: Callable[..., None],
        origin: Union[Tuple[int, ...], Mapping[str, Tuple[int, ...]]],
        domain: Tuple[int, ...],
        externals: Optional[Mapping[str, Any]] = None,
        skip_passes: Tuple[str, ...] = (),
    ) -> FrozenStencil:
        """
        Args:
            func: stencil definition function
            origin: gt4py origin to use at call time
            domain: gt4py domain to use at call time
            stencil_config: container for stencil configuration
            externals: compile-time external variables required by stencil
            skip_passes: compiler passes to skip when building stencil
        """
        if self.config.compare_to_numpy:
            cls: Type = CompareToNumpyStencil
        else:
            cls = FrozenStencil
        return cls(
            func=func,
            origin=origin,
            domain=domain,
            stencil_config=self.config,
            externals=externals,
            skip_passes=skip_passes,
        )

    def from_dims_halo(
        self,
        func: Callable[..., None],
        compute_dims: Sequence[str],
        compute_halos: Sequence[int] = tuple(),
        externals: Optional[Mapping[str, Any]] = None,
        skip_passes: Tuple[str, ...] = (),
    ) -> FrozenStencil:
        """
        Initialize a stencil from dimensions and number of halo points.

        Automatically injects axis_offsets into stencil externals.

        Args:
            func: stencil definition function
            compute_dims: dimensionality of compute domain
            compute_halos: number of halo points to include in compute domain
            externals: compile-time external variables required by stencil
            skip_passes: compiler passes to skip when building stencil
        """
        if externals is None:
            externals = {}
        if len(compute_dims) != 3:
            raise ValueError(
                f"must have 3 dimensions to create stencil, got {compute_dims}"
            )
        origin, domain = self.grid_indexing.get_origin_domain(
            dims=compute_dims, halos=compute_halos
        )
        origin = cast_to_index3d(origin)
        domain = cast_to_index3d(domain)
        all_externals = self.grid_indexing.axis_offsets(origin=origin, domain=domain)
        all_externals.update(externals)
        return self.from_origin_domain(
            func=func,
            origin=origin,
            domain=domain,
            externals=all_externals,
            skip_passes=skip_passes,
        )

    def restrict_vertical(self, k_start=0, nk=None) -> "StencilFactory":
        return StencilFactory(
            config=self.config,
            grid_indexing=self.grid_indexing.restrict_vertical(k_start=k_start, nk=nk),
        )


def get_stencils_with_varied_bounds(
    func: Callable[..., None],
    origins: List[Index3D],
    domains: List[Index3D],
    stencil_factory: StencilFactory,
    externals: Optional[Mapping[str, Any]] = None,
) -> List[FrozenStencil]:
    assert len(origins) == len(domains), (
        "Lists of origins and domains need to have the same length, you provided "
        + str(len(origins))
        + " origins and "
        + str(len(domains))
        + " domains"
    )
    if externals is None:
        externals = {}
    stencils = []
    for origin, domain in zip(origins, domains):
        ax_offsets = stencil_factory.grid_indexing.axis_offsets(
            origin=origin, domain=domain
        )
        stencils.append(
            stencil_factory.from_origin_domain(
                func,
                origin=origin,
                domain=domain,
                externals={**externals, **ax_offsets},
            )
        )
    return stencils<|MERGE_RESOLUTION|>--- conflicted
+++ resolved
@@ -36,20 +36,6 @@
 from pace.util import testing
 from pace.util.halo_data_transformer import QuantityHaloSpec
 from pace.util.mpi import MPI
-<<<<<<< HEAD
-
-
-# TODO: remove this monkeypatch once this code is in gt4py
-def __eq__(self, other):
-    if isinstance(other, DefaultPipeline) and self.skip == other.skip:
-        return True
-    else:
-        return False
-
-
-setattr(DefaultPipeline, "__eq__", __eq__)
-=======
->>>>>>> d1bbea8a
 
 
 @dataclasses.dataclass
