--- conflicted
+++ resolved
@@ -315,21 +315,14 @@
 
         if externals is None:
             externals = {}
-<<<<<<< HEAD
         self.externals = externals
         self.func = func
         self.stencil_function = gtscript.stencil
-        self.stencil_kwargs = {**self.stencil_config.stencil_kwargs}
+        self.stencil_kwargs = {**self.stencil_config.stencil_kwargs(skip_passes=skip_passes)}
         self.stencil_object = None
         self._stencil_run_kwargs = None
         self._field_origins = None
         self._written_fields = []
-=======
-
-        stencil_function = gtscript.stencil
-        stencil_kwargs = {**self.stencil_config.stencil_kwargs(skip_passes=skip_passes)}
-
->>>>>>> f54a1ce9
         # Enable distributed compilation if running in parallel and
         # not running dace orchestration
         if (
@@ -345,29 +338,10 @@
             # running in parallel or not (so we use the same cache)
             self.stencil_kwargs["name"] = self.func.__module__ + "." + self.func.__name__
 
-<<<<<<< HEAD
         if skip_passes and self.stencil_config.is_gtc_backend:
             self.stencil_kwargs["oir_pipeline"].skip = skip_passes
    
         self._argument_names = tuple(inspect.getfullargspec(self.func).args)
-=======
-        # When using DaCe orchestration, we deactivate code generation
-        # (Only SDFG are needed). But because some stencils are executed
-        # outside of the runtime path, we have a whitelist exception.
-        if dace_config.is_dace_orchestrated() and not is_dacemode_codegen_whitelisted(
-            func
-        ):
-            stencil_kwargs["disable_code_generation"] = True
-
-        self.stencil_object: gt4py.StencilObject = stencil_function(
-            definition=func,
-            externals=externals,
-            **stencil_kwargs,
-        )
-        """generated stencil object returned from gt4py."""
-
-        self._argument_names = tuple(inspect.getfullargspec(func).args)
->>>>>>> f54a1ce9
 
         assert (
             len(self._argument_names) > 0
