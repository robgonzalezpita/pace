import copy
import dataclasses
import hashlib
import inspect
import re
from functools import cached_property
from typing import (
    Any,
    Callable,
    Dict,
    Hashable,
    Iterable,
    List,
    Mapping,
    Optional,
    Sequence,
    Tuple,
    Type,
    Union,
    cast,
)

import gt4py
import numpy as np
from gt4py import gtscript
from gt4py.storage.storage import Storage
from gtc.passes.oir_pipeline import DefaultPipeline, OirPipeline

import dace
import pace.dsl.future_stencil as future_stencil
import pace.dsl.gt4py_utils as gt4py_utils
import pace.util
from pace.dsl.dace.dace_config import dace_config
from pace.dsl.dace.orchestrate import SDFGConvertible
from pace.dsl.typing import Index3D, cast_to_index3d
from pace.util import testing
from pace.util.halo_data_transformer import QuantityHaloSpec


try:
    from mpi4py import MPI
except ImportError:
    MPI = None


# TODO: remove this monkeypatch once this code is in gt4py
def __eq__(self, other):
    if isinstance(other, DefaultPipeline) and self.skip == other.skip:
        return True
    else:
        return False


setattr(DefaultPipeline, "__eq__", __eq__)


@dataclasses.dataclass
class StencilConfig(Hashable):
    backend: str = "gtc:numpy"
    rebuild: bool = True
    validate_args: bool = True
    format_source: bool = False
    device_sync: bool = False
    compare_to_numpy: bool = False

    def __post_init__(self):
        self.backend_opts = self._get_backend_opts(self.device_sync, self.format_source)
        self._hash = self._compute_hash()

    def _compute_hash(self):
        md5 = hashlib.md5()
        md5.update(self.backend.encode())
        for attr in (
            self.rebuild,
            self.validate_args,
            self.backend_opts["format_source"],
        ):
            md5.update(bytes(attr))
        attr = self.backend_opts.get("device_sync", None)
        if attr:
            md5.update(bytes(attr))
        return int(md5.hexdigest(), base=16)

    def __hash__(self):
        return self._hash

    def __eq__(self, other):
        try:
            return self.__hash__() == other.__hash__()
        except AttributeError:
            return False

    def _get_backend_opts(
        self,
        device_sync: Optional[bool] = None,
        format_source: Optional[bool] = None,
    ) -> Dict[str, Any]:
        backend_opts: Dict[str, Any] = {}
        all_backend_opts: Optional[Dict[str, Any]] = {
            "device_sync": {
                "backend": r".*(gpu|cuda)$",
                "value": False,
            },
            "format_source": {
                "value": False,
            },
            "skip_passes": {
                "backend": r"^gtc:(gt|cuda)",
                "value": [],
            },
            "verbose": {"backend": r"^gtc:(gt|cuda)", "value": False},
        }
        for name, option in all_backend_opts.items():
            using_option_backend = re.match(option.get("backend", ""), self.backend)
            if "backend" not in option or using_option_backend:
                backend_opts[name] = option["value"]

        if device_sync is not None:
            backend_opts["device_sync"] = device_sync
        if format_source is not None:
            backend_opts["format_source"] = format_source

        return backend_opts

    def stencil_kwargs(self, skip_passes: Iterable[str] = ()):
        kwargs = {
            "backend": self.backend,
            "rebuild": self.rebuild,
            **self.backend_opts,
        }
        if not self.is_gpu_backend:
            kwargs.pop("device_sync", None)
        # Note: this assure the backward compatibility between v36 and v37
        if self.backend.startswith("gtc") and (
            "skip_passes" in kwargs or skip_passes is not None
        ):
            kwargs["oir_pipeline"] = StencilConfig._get_oir_pipeline(
                list(kwargs.pop("skip_passes", ())) + list(skip_passes)  # type: ignore
            )
        return kwargs

    @property
    def is_gpu_backend(self) -> bool:
        return self.backend.endswith("cuda") or self.backend.endswith("gpu")

    @property
    def is_gtc_backend(self) -> bool:
        return self.backend.startswith("gtc")

    @classmethod
    def _get_oir_pipeline(cls, skip_passes: Sequence[str]) -> OirPipeline:
        """Creates a DefaultPipeline with skip_passes properly initialized."""
        step_map = {step.__name__: step for step in DefaultPipeline.all_steps()}
        skip_steps = [step_map[pass_name] for pass_name in skip_passes]
        return DefaultPipeline(skip=skip_steps)


def report_difference(args, kwargs, args_copy, kwargs_copy, function_name, gt_id):
    report_head = f"comparing against numpy for func {function_name}, gt_id {gt_id}:"
    report_segments = []
    for i, (arg, numpy_arg) in enumerate(zip(args, args_copy)):
        if isinstance(arg, pace.util.Quantity):
            arg = arg.storage
            numpy_arg = numpy_arg.storage
        if isinstance(arg, np.ndarray):
            report_segments.append(report_diff(arg, numpy_arg, label=f"arg {i}"))
    for name in kwargs:
        if isinstance(kwargs[name], pace.util.Quantity):
            kwarg = kwargs[name].data
            numpy_kwarg = kwargs_copy[name].data
        else:
            kwarg = kwargs[name]
            numpy_kwarg = kwargs_copy[name]
        if isinstance(kwarg, np.ndarray):
            report_segments.append(
                report_diff(kwarg, numpy_kwarg, label=f"kwarg {name}")
            )
    report_body = "".join(report_segments)
    if len(report_body) > 0:
        print("")  # newline
        print(report_head + report_body)


def report_diff(arg: np.ndarray, numpy_arg: np.ndarray, label) -> str:
    metric_err = testing.compare_arr(arg, numpy_arg)
    nans_match = np.logical_and(np.isnan(arg), np.isnan(numpy_arg))
    n_points = np.product(arg.shape)
    failures_14 = n_points - np.sum(
        np.logical_or(
            nans_match,
            metric_err < 1e-14,
        )
    )
    failures_10 = n_points - np.sum(
        np.logical_or(
            nans_match,
            metric_err < 1e-10,
        )
    )
    failures_8 = n_points - np.sum(
        np.logical_or(
            nans_match,
            metric_err < 1e-10,
        )
    )
    greatest_error = np.max(metric_err[~np.isnan(metric_err)])
    if greatest_error == 0.0 and failures_14 == 0:
        report = ""
    else:
        report = f"\n    {label}: "
        report += f"max_err={greatest_error}"
        if failures_14 > 0:
            report += f" 1e-14 failures: {failures_14}"
        if failures_10 > 0:
            report += f" 1e-10 failures: {failures_10}"
        if failures_8 > 0:
            report += f" 1e-8 failures: {failures_8}"
    return report


class CompareToNumpyStencil:
    """
    A wrapper over FrozenStencil which executes a numpy version of the stencil as well,
    and compares the results.
    """

    def __init__(
        self,
        func: Callable[..., None],
        origin: Union[Tuple[int, ...], Mapping[str, Tuple[int, ...]]],
        domain: Tuple[int, ...],
        stencil_config: StencilConfig,
        externals: Optional[Mapping[str, Any]] = None,
        skip_passes: Optional[Tuple[str, ...]] = None,
    ):

        self._actual = FrozenStencil(
            func=func,
            origin=origin,
            domain=domain,
            stencil_config=stencil_config,
            externals=externals,
            skip_passes=skip_passes,
        )
        numpy_stencil_config = StencilConfig(
            backend="gtc:numpy",
            rebuild=stencil_config.rebuild,
            validate_args=stencil_config.validate_args,
            format_source=True,
            device_sync=None,
        )
        self._numpy = FrozenStencil(
            func=func,
            origin=origin,
            domain=domain,
            stencil_config=numpy_stencil_config,
            externals=externals,
            skip_passes=skip_passes,
        )
        self._func_name = func.__name__

    def __call__(
        self,
        *args,
        **kwargs,
    ) -> None:
        args_copy = copy.deepcopy(args)
        kwargs_copy = copy.deepcopy(kwargs)
        self._actual(*args, **kwargs)
        self._numpy(*args_copy, **kwargs_copy)
        report_difference(
            args,
            kwargs,
            args_copy,
            kwargs_copy,
            self._func_name,
            self._actual.stencil_object._gt_id_,
        )


class FrozenStencil(SDFGConvertible):
    """
    Wrapper for gt4py stencils which stores origin and domain at compile time,
    and uses their stored values at call time.

    This is useful when the stencil itself is meant to be used on a certain
    grid, for example if a compile-time external variable is tied to the
    values of origin and domain.
    """

    def __init__(
        self,
        func: Callable[..., None],
        origin: Union[Tuple[int, ...], Mapping[str, Tuple[int, ...]]],
        domain: Tuple[int, ...],
        stencil_config: StencilConfig,
        externals: Optional[Mapping[str, Any]] = None,
        skip_passes: Tuple[str, ...] = (),
    ):
        """
        Args:
            func: stencil definition function
            origin: gt4py origin to use at call time
            domain: gt4py domain to use at call time
            stencil_config: container for stencil configuration
            externals: compile-time external variables required by stencil
            skip_passes: compiler passes to skip when building stencil
        """
        if isinstance(origin, tuple):
            origin = cast_to_index3d(origin)
        origin = cast(Union[Index3D, Mapping[str, Tuple[int, ...]]], origin)
        self.origin = origin
        self.domain: Index3D = cast_to_index3d(domain)
        self.stencil_config: StencilConfig = stencil_config

        if externals is None:
            externals = {}
<<<<<<< HEAD

        stencil_function = gtscript.stencil
        stencil_kwargs = {**self.stencil_config.stencil_kwargs(skip_passes=skip_passes)}

        if "dace" in self.stencil_config.backend:
            # [TODO]: find a better solution for this
            # 1 indexing to 0 and halos: -2, -1, 0 --> 0, 1,2
            if MPI is not None and MPI.COMM_WORLD.Get_size() > 1:
                gt4py.config.cache_settings["dir_name"] = ".gt_cache_{:0>6d}".format(
                    MPI.COMM_WORLD.Get_rank()
                )

            dace.Config.set(
                "default_build_folder",
                value="{gt_cache}/dacecache".format(
                    gt_cache=gt4py.config.cache_settings["dir_name"]
                ),
            )

=======
        self.externals = externals
        self.func = func
        self.stencil_function = gtscript.stencil
        self.stencil_kwargs = {
            **self.stencil_config.stencil_kwargs(skip_passes=skip_passes)
        }
        self._stencil_run_kwargs = None
        self._field_origins = None
        self.called_stencil_object: Optional[gt4py.StencilObject] = None
        self._written_fields: List[str] = []
>>>>>>> b72194f6
        # Enable distributed compilation if running in parallel and
        # not running dace orchestration
        if (
            MPI is not None
            and MPI.COMM_WORLD.Get_size() > 1
            and "dace" not in self.stencil_config.backend
        ):
            self.stencil_function = future_stencil.future_stencil
            self.stencil_kwargs["wrapper"] = self
        else:
            # future stencil provides this information and
            # we want to be consistent with the naming whether we are
            # running in parallel or not (so we use the same cache)
<<<<<<< HEAD
            stencil_kwargs["name"] = func.__module__ + "." + func.__name__

        if skip_passes and self.stencil_config.is_gtc_backend:
            stencil_kwargs["skip_passes"] = skip_passes
        if "skip_passes" in stencil_kwargs:
            stencil_kwargs["oir_pipeline"] = FrozenStencil._get_oir_pipeline(
                stencil_kwargs.pop("skip_passes")
            )

        # When using DaCe orchestration, we deactivate code generation
        # (Only SDFG are needed). But because some stencils are executed
        # outside of the runtime path, we have a whitelist exception.
        if (
            dace_config.is_dace_orchestrated()
            and not is_dacemode_codegen_whitelisted(func)
            and "dace" in self.stencil_config.backend
        ):
            stencil_kwargs["disable_code_generation"] = True
=======
            self.stencil_kwargs["name"] = (
                self.func.__module__ + "." + self.func.__name__
            )
>>>>>>> b72194f6

        if skip_passes and self.stencil_config.is_gtc_backend:
            self.stencil_kwargs["oir_pipeline"].skip = skip_passes

        self._argument_names = tuple(inspect.getfullargspec(self.func).args)

        assert (
            len(self._argument_names) > 0
        ), "A stencil with no arguments? You may be double decorating"

    def _compile(self):
        stencil_object: gt4py.StencilObject = self.stencil_function(
            definition=self.func,
            externals=self.externals,
            **self.stencil_kwargs,
        )
        field_info = stencil_object.field_info
        self._field_origins: Dict[
            str, Tuple[int, ...]
        ] = FrozenStencil._compute_field_origins(field_info, self.origin)
        """mapping from field names to field origins"""
        self._stencil_run_kwargs: Dict[str, Any] = {
            "_origin_": self._field_origins,
            "_domain_": self.domain,
        }
<<<<<<< HEAD

        self._written_fields: List[str] = FrozenStencil._get_written_fields(field_info)

        # When orchestrating with DaCe, cache the frozen stencil for
        # calls in __sdfg__ generation
        if "dace" in self.stencil_config.backend:
            self._frozen_stencil = self.stencil_object.freeze(
                origin=self._field_origins,
                domain=self.domain,
            )
=======
        self._written_fields = FrozenStencil._get_written_fields(field_info)
        return stencil_object
>>>>>>> b72194f6

    def __call__(
        self,
        *args,
        **kwargs,
    ) -> None:
        args_list = list(args)
        _convert_quantities_to_storage(args_list, kwargs)
        args = tuple(args_list)
        if self.called_stencil_object is None:
            self.called_stencil_object = self._compile()

        if self.stencil_config.validate_args:
            if __debug__ and "origin" in kwargs:
                raise TypeError("origin cannot be passed to FrozenStencil call")
            if __debug__ and "domain" in kwargs:
                raise TypeError("domain cannot be passed to FrozenStencil call")
            self.called_stencil_object(
                *args,
                **kwargs,
                origin=self._field_origins,
                domain=self.domain,
                validate_args=True,
            )
        else:
            args_as_kwargs = dict(zip(self._argument_names, args))
            self.called_stencil_object.run(
                **args_as_kwargs, **kwargs, **self._stencil_run_kwargs, exec_info=None
            )
            self._mark_cuda_fields_written({**args_as_kwargs, **kwargs})

    def _mark_cuda_fields_written(self, fields: Mapping[str, Storage]):
        if self.stencil_config.is_gpu_backend:
            for write_field in self._written_fields:
                fields[write_field]._set_device_modified()

    @classmethod
    def _compute_field_origins(
        cls, field_info_mapping, origin: Union[Index3D, Mapping[str, Tuple[int, ...]]]
    ) -> Dict[str, Tuple[int, ...]]:
        """
        Computes the origin for each field in the stencil call.

        Args:
            field_info_mapping: from stencil.field_info, a mapping which gives the
                dimensionality of each input field
            origin: the (i, j, k) coordinate of the origin

        Returns:
            origin_mapping: a mapping from field names to origins
        """
        if isinstance(origin, tuple):
            field_origins: Dict[str, Tuple[int, ...]] = {"_all_": origin}
            origin_tuple: Tuple[int, ...] = origin
        else:
            field_origins = {**origin}
            origin_tuple = origin["_all_"]
        field_names = tuple(field_info_mapping.keys())
        for i, field_name in enumerate(field_names):
            if field_name not in field_origins:
                field_info = field_info_mapping[field_name]
                if field_info is not None:
                    field_origin_list = []
                    for ax in field_info.axes:
                        origin_index = {"I": 0, "J": 1, "K": 2}[ax]
                        field_origin_list.append(origin_tuple[origin_index])
                    field_origin = tuple(field_origin_list)
                else:
                    field_origin = origin_tuple
                field_origins[field_name] = field_origin
        return field_origins

    @classmethod
    def _get_written_fields(cls, field_info) -> List[str]:
        """Returns the list of fields that are written.

        Args:
            field_info: field_info attribute of gt4py stencil object
        """
        write_fields = [
            field_name
            for field_name in field_info
            if field_info[field_name]
            and bool(field_info[field_name].access & gt4py.definitions.AccessKind.WRITE)
        ]
        return write_fields

<<<<<<< HEAD
    @classmethod
    def _get_oir_pipeline(cls, skip_passes: Sequence[str]) -> OirPipeline:
        step_map = {step.__name__: step for step in DefaultPipeline.all_steps()}
        skip_steps = [step_map[pass_name] for pass_name in skip_passes]
        return DefaultPipeline(skip=skip_steps)
=======
    @cached_property
    def _frozen_stencil(self):
        old_codegen_flag = None
        if "disable_code_generation" in self.stencil_kwargs:
            old_codegen_flag = self.stencil_kwargs["disable_code_generation"]
        self.stencil_kwargs["disable_code_generation"] = True
        stencil_object_no_codegen = self._compile()
        if old_codegen_flag:
            self.stencil_kwargs["disable_code_generation"] = old_codegen_flag
        else:
            self.stencil_kwargs.pop("disable_code_generation")
        return stencil_object_no_codegen.freeze(
            origin=self._field_origins,
            domain=self.domain,
        )
>>>>>>> b72194f6

    def __sdfg__(self, *args, **kwargs):
        """Implemented SDFG generation"""
        args_as_kwargs = dict(zip(self._argument_names, args))
        self._stencil_sdfg = self._frozen_stencil.__sdfg__(**args_as_kwargs, **kwargs)
        return self._stencil_sdfg

    def __sdfg_signature__(self):
        """Implemented SDFG signature lookup"""
        return self._frozen_stencil.__sdfg_signature__()

    def __sdfg_closure__(self, *args, **kwargs):
        """Implemented SDFG closure build"""
        return self._frozen_stencil.__sdfg_closure__(*args, **kwargs)

    def closure_resolver(self, constant_args, given_args, parent_closure=None):
        """Implemented SDFG closure resolver build"""
        return self._frozen_stencil.closure_resolver(
            constant_args, given_args, parent_closure=parent_closure
        )


def _convert_quantities_to_storage(args, kwargs):
    for i, arg in enumerate(args):
        try:
            args[i] = arg.storage
        except AttributeError:
            pass
    for name, arg in kwargs.items():
        try:
            kwargs[name] = arg.storage
        except AttributeError:
            pass


class GridIndexing:
    """
    Provides indices for cell-centered variables with halos.

    These indices can be used with horizontal interface variables by adding 1
    to the domain shape along any interface axis.
    """

    def __init__(
        self,
        domain: Index3D,
        n_halo: int,
        south_edge: bool,
        north_edge: bool,
        west_edge: bool,
        east_edge: bool,
    ):
        """
        Initialize a grid indexing object.

        Args:
            domain: size of the compute domain for cell-centered variables
            n_halo: number of halo points
            south_edge: whether the current rank is on the south edge of a tile
            north_edge: whether the current rank is on the north edge of a tile
            west_edge: whether the current rank is on the west edge of a tile
            east_edge: whether the current rank is on the east edge of a tile
        """
        self.origin = (n_halo, n_halo, 0)
        self.n_halo = n_halo
        self.domain = domain
        self.south_edge = south_edge
        self.north_edge = north_edge
        self.west_edge = west_edge
        self.east_edge = east_edge

    @property
    def domain(self):
        return self._domain

    @domain.setter
    def domain(self, domain):
        self._domain = domain
        self._sizer = pace.util.SubtileGridSizer(
            nx=domain[0],
            ny=domain[1],
            nz=domain[2],
            n_halo=self.n_halo,
            extra_dim_lengths={},
        )

    @classmethod
    def from_sizer_and_communicator(
        cls, sizer: pace.util.GridSizer, cube: pace.util.CubedSphereCommunicator
    ) -> "GridIndexing":
        # TODO: if this class is refactored to split off the *_edge booleans,
        # this init routine can be refactored to require only a GridSizer
        domain = sizer.get_extent([pace.util.X_DIM, pace.util.Y_DIM, pace.util.Z_DIM])
        south_edge = cube.tile.partitioner.on_tile_bottom(cube.rank)
        north_edge = cube.tile.partitioner.on_tile_top(cube.rank)
        west_edge = cube.tile.partitioner.on_tile_left(cube.rank)
        east_edge = cube.tile.partitioner.on_tile_right(cube.rank)
        return cls(
            domain=domain,
            n_halo=sizer.n_halo,
            south_edge=south_edge,
            north_edge=north_edge,
            west_edge=west_edge,
            east_edge=east_edge,
        )

    @property
    def max_shape(self):
        """
        Maximum required storage shape, corresponding to the shape of a cell-corner
        variable with maximum halo points.

        This should rarely be required, consider using appropriate calls to helper
        methods that get the correct shape for your particular variable.
        """
        # need to add back origin as buffer points, what we're returning here
        # isn't a domain - it's an array size
        return self.domain_full(add=(1, 1, 1 + self.origin[2]))

    @property
    def isc(self):
        """start of the compute domain along the x-axis"""
        return self.origin[0]

    @property
    def iec(self):
        """last index of the compute domain along the x-axis"""
        return self.origin[0] + self.domain[0] - 1

    @property
    def jsc(self):
        """start of the compute domain along the y-axis"""
        return self.origin[1]

    @property
    def jec(self):
        """last index of the compute domain along the y-axis"""
        return self.origin[1] + self.domain[1] - 1

    @property
    def isd(self):
        """start of the full domain including halos along the x-axis"""
        return self.origin[0] - self.n_halo

    @property
    def ied(self):
        """index of the last data point along the x-axis"""
        return self.isd + self.domain[0] + 2 * self.n_halo - 1

    @property
    def jsd(self):
        """start of the full domain including halos along the y-axis"""
        return self.origin[1] - self.n_halo

    @property
    def jed(self):
        """index of the last data point along the y-axis"""
        return self.jsd + self.domain[1] + 2 * self.n_halo - 1

    @property
    def nw_corner(self):
        return self.north_edge and self.west_edge

    @property
    def sw_corner(self):
        return self.south_edge and self.west_edge

    @property
    def ne_corner(self):
        return self.north_edge and self.east_edge

    @property
    def se_corner(self):
        return self.south_edge and self.east_edge

    def origin_full(self, add: Index3D = (0, 0, 0)):
        """
        Returns the origin of the full domain including halos, plus an optional offset.
        """
        return (self.isd + add[0], self.jsd + add[1], self.origin[2] + add[2])

    def origin_compute(self, add: Index3D = (0, 0, 0)):
        """
        Returns the origin of the compute domain, plus an optional offset
        """
        return (self.isc + add[0], self.jsc + add[1], self.origin[2] + add[2])

    def domain_full(self, add: Index3D = (0, 0, 0)):
        """
        Returns the shape of the full domain including halos, plus an optional offset.
        """
        return (
            self.ied + 1 - self.isd + add[0],
            self.jed + 1 - self.jsd + add[1],
            self.domain[2] + add[2],
        )

    def domain_compute(self, add: Index3D = (0, 0, 0)):
        """
        Returns the shape of the compute domain, plus an optional offset.
        """
        return (
            self.iec + 1 - self.isc + add[0],
            self.jec + 1 - self.jsc + add[1],
            self.domain[2] + add[2],
        )

    def axis_offsets(
        self,
        origin: Tuple[int, ...],
        domain: Tuple[int, ...],
    ) -> Dict[str, Any]:
        if self.west_edge:
            i_start = gtscript.I[0] + self.origin[0] - origin[0]
        else:
            i_start = gtscript.I[0] - np.iinfo(np.int16).max

        if self.east_edge:
            i_end = (
                gtscript.I[-1]
                + (self.origin[0] + self.domain[0])
                - (origin[0] + domain[0])
            )
        else:
            i_end = gtscript.I[-1] + np.iinfo(np.int16).max

        if self.south_edge:
            j_start = gtscript.J[0] + self.origin[1] - origin[1]
        else:
            j_start = gtscript.J[0] - np.iinfo(np.int16).max

        if self.north_edge:
            j_end = (
                gtscript.J[-1]
                + (self.origin[1] + self.domain[1])
                - (origin[1] + domain[1])
            )
        else:
            j_end = gtscript.J[-1] + np.iinfo(np.int16).max

        return {
            "i_start": i_start,
            "local_is": gtscript.I[0] + self.isc - origin[0],
            "i_end": i_end,
            "local_ie": gtscript.I[-1] + self.iec - origin[0] - domain[0] + 1,
            "j_start": j_start,
            "local_js": gtscript.J[0] + self.jsc - origin[1],
            "j_end": j_end,
            "local_je": gtscript.J[-1] + self.jec - origin[1] - domain[1] + 1,
        }

    def get_origin_domain(
        self, dims: Sequence[str], halos: Sequence[int] = tuple()
    ) -> Tuple[Tuple[int, ...], Tuple[int, ...]]:
        """
        Get the origin and domain for a computation that occurs over a certain grid
        configuration (given by dims) and a certain number of halo points.

        Args:
            dims: dimension names, using dimension constants from pace.util
            halos: number of halo points for each dimension, defaults to zero

        Returns:
            origin: origin of the computation
            domain: shape of the computation
        """
        origin = self._origin_from_dims(dims)
        domain = list(self._sizer.get_extent(dims))
        for i, n in enumerate(halos):
            origin[i] -= n
            domain[i] += 2 * n
        return tuple(origin), tuple(domain)

    def _origin_from_dims(self, dims: Iterable[str]) -> List[int]:
        return_origin = []
        for dim in dims:
            if dim in pace.util.X_DIMS:
                return_origin.append(self.origin[0])
            elif dim in pace.util.Y_DIMS:
                return_origin.append(self.origin[1])
            elif dim in pace.util.Z_DIMS:
                return_origin.append(self.origin[2])
        return return_origin

    def get_shape(
        self, dims: Sequence[str], halos: Sequence[int] = tuple()
    ) -> Tuple[int, ...]:
        """
        Get the storage shape required for an array with the given dimensions
        which is accessed up to a given number of halo points.

        Args:
            dims: dimension names, using dimension constants from pace.util
            halos: number of halo points for each dimension, defaults to zero

        Returns:
            origin: origin of the computation
            domain: shape of the computation
        """
        shape = list(self._sizer.get_extent(dims))
        for i, d in enumerate(dims):
            # need n_halo points at the start of the domain, regardless of whether
            # they are read, so that data is aligned in memory
            if d in (pace.util.X_DIMS + pace.util.Y_DIMS):
                shape[i] += self.n_halo
        for i, n in enumerate(halos):
            shape[i] += n
        return tuple(shape)

    def restrict_vertical(self, k_start=0, nk=None) -> "GridIndexing":
        """
        Returns a copy of itself with modified vertical origin and domain.

        Args:
            k_start: offset to apply to current vertical origin, must be
                greater than 0 and less than the size of the vertical domain
            nk: new vertical domain size as a number of grid cells,
                defaults to remaining grid cells in the current domain,
                can be at most the size of the vertical domain minus k_start
        """
        if k_start < 0:
            raise ValueError("k_start must be positive")
        if k_start > self.domain[2]:
            raise ValueError(
                "k_start must be less than the number of vertical levels "
                f"(received {k_start} for {self.domain[2]} vertical levels"
            )
        if nk is None:
            nk = self.domain[2] - k_start
        elif nk < 0:
            raise ValueError("number of vertical levels should be positive")
        elif nk > (self.domain[2] - k_start):
            raise ValueError(
                "nk can be at most the size of the vertical domain minus k_start"
            )

        new = GridIndexing(
            self.domain[:2] + (nk,),
            self.n_halo,
            self.south_edge,
            self.north_edge,
            self.west_edge,
            self.east_edge,
        )
        new.origin = self.origin[:2] + (self.origin[2] + k_start,)
        return new

    def get_quantity_halo_spec(
        self,
        shape: Tuple[int, ...],
        origin: Tuple[int, ...],
        dims=[pace.util.X_DIM, pace.util.Y_DIM, pace.util.Z_DIM],
        n_halo: Optional[int] = None,
        *,
        backend: str,
    ) -> QuantityHaloSpec:
        """Build memory specifications for the halo update.

        Args:
            shape: the shape of the Quantity
            origin: the origin of the compute domain
            dims: dimensionality of the data
            n_halo: number of halo points to update, defaults to self.n_halo
            backend: gt4py backend to use
        """

        # TEMPORARY: we do a nasty temporary allocation here to read in the hardware
        # memory layout. Further work in GT4PY will allow for deferred allocation
        # which will give access to those information while making sure
        # we don't allocate
        # Refactor is filed in ticket DSL-820

        temp_storage = gt4py_utils.make_storage_from_shape(
            shape, origin, backend=backend
        )
        origin, extent = self.get_origin_domain(dims)
        temp_quantity = pace.util.Quantity(
            temp_storage,
            dims=dims,
            units="unknown",
            origin=origin,
            extent=extent,
        )
        if n_halo is None:
            n_halo = self.n_halo

        spec = QuantityHaloSpec(
            n_halo,
            temp_quantity.data.strides,
            temp_quantity.data.itemsize,
            temp_quantity.data.shape,
            temp_quantity.metadata.origin,
            temp_quantity.metadata.extent,
            temp_quantity.metadata.dims,
            temp_quantity.np,
            temp_quantity.metadata.dtype,
        )

        del temp_storage
        del temp_quantity

        return spec


class StencilFactory:
    """Configurable class which creates stencil objects."""

    def __init__(self, config: StencilConfig, grid_indexing: GridIndexing):
        """
        Args:
            config: gt4py-specific stencil configuration
            grid_indexing: configuration for domain and halo indexing`
        """
        self.config: StencilConfig = config
        self.grid_indexing: GridIndexing = grid_indexing

    @property
    def backend(self):
        return self.config.backend

    def from_origin_domain(
        self,
        func: Callable[..., None],
        origin: Union[Tuple[int, ...], Mapping[str, Tuple[int, ...]]],
        domain: Tuple[int, ...],
        externals: Optional[Mapping[str, Any]] = None,
        skip_passes: Tuple[str, ...] = (),
    ) -> FrozenStencil:
        """
        Args:
            func: stencil definition function
            origin: gt4py origin to use at call time
            domain: gt4py domain to use at call time
            stencil_config: container for stencil configuration
            externals: compile-time external variables required by stencil
            skip_passes: compiler passes to skip when building stencil
        """
        if self.config.compare_to_numpy:
            cls: Type = CompareToNumpyStencil
        else:
            cls = FrozenStencil
        return cls(
            func=func,
            origin=origin,
            domain=domain,
            stencil_config=self.config,
            externals=externals,
            skip_passes=skip_passes,
        )

    def from_dims_halo(
        self,
        func: Callable[..., None],
        compute_dims: Sequence[str],
        compute_halos: Sequence[int] = tuple(),
        externals: Optional[Mapping[str, Any]] = None,
        skip_passes: Tuple[str, ...] = (),
    ) -> FrozenStencil:
        """
        Initialize a stencil from dimensions and number of halo points.

        Automatically injects axis_offsets into stencil externals.

        Args:
            func: stencil definition function
            compute_dims: dimensionality of compute domain
            compute_halos: number of halo points to include in compute domain
            externals: compile-time external variables required by stencil
            skip_passes: compiler passes to skip when building stencil
        """
        if externals is None:
            externals = {}
        if len(compute_dims) != 3:
            raise ValueError(
                f"must have 3 dimensions to create stencil, got {compute_dims}"
            )
        origin, domain = self.grid_indexing.get_origin_domain(
            dims=compute_dims, halos=compute_halos
        )
        origin = cast_to_index3d(origin)
        domain = cast_to_index3d(domain)
        all_externals = self.grid_indexing.axis_offsets(origin=origin, domain=domain)
        all_externals.update(externals)
        return self.from_origin_domain(
            func=func,
            origin=origin,
            domain=domain,
            externals=all_externals,
            skip_passes=skip_passes,
        )

    def restrict_vertical(self, k_start=0, nk=None) -> "StencilFactory":
        return StencilFactory(
            config=self.config,
            grid_indexing=self.grid_indexing.restrict_vertical(k_start=k_start, nk=nk),
        )


def get_stencils_with_varied_bounds(
    func: Callable[..., None],
    origins: List[Index3D],
    domains: List[Index3D],
    stencil_factory: StencilFactory,
    externals: Optional[Mapping[str, Any]] = None,
) -> List[FrozenStencil]:
    assert len(origins) == len(domains), (
        "Lists of origins and domains need to have the same length, you provided "
        + str(len(origins))
        + " origins and "
        + str(len(domains))
        + " domains"
    )
    if externals is None:
        externals = {}
    stencils = []
    for origin, domain in zip(origins, domains):
        ax_offsets = stencil_factory.grid_indexing.axis_offsets(
            origin=origin, domain=domain
        )
        stencils.append(
            stencil_factory.from_origin_domain(
                func,
                origin=origin,
                domain=domain,
                externals={**externals, **ax_offsets},
            )
        )
    return stencils<|MERGE_RESOLUTION|>--- conflicted
+++ resolved
@@ -315,27 +315,6 @@
 
         if externals is None:
             externals = {}
-<<<<<<< HEAD
-
-        stencil_function = gtscript.stencil
-        stencil_kwargs = {**self.stencil_config.stencil_kwargs(skip_passes=skip_passes)}
-
-        if "dace" in self.stencil_config.backend:
-            # [TODO]: find a better solution for this
-            # 1 indexing to 0 and halos: -2, -1, 0 --> 0, 1,2
-            if MPI is not None and MPI.COMM_WORLD.Get_size() > 1:
-                gt4py.config.cache_settings["dir_name"] = ".gt_cache_{:0>6d}".format(
-                    MPI.COMM_WORLD.Get_rank()
-                )
-
-            dace.Config.set(
-                "default_build_folder",
-                value="{gt_cache}/dacecache".format(
-                    gt_cache=gt4py.config.cache_settings["dir_name"]
-                ),
-            )
-
-=======
         self.externals = externals
         self.func = func
         self.stencil_function = gtscript.stencil
@@ -346,7 +325,22 @@
         self._field_origins = None
         self.called_stencil_object: Optional[gt4py.StencilObject] = None
         self._written_fields: List[str] = []
->>>>>>> b72194f6
+
+        if "dace" in self.stencil_config.backend:
+            # [TODO]: find a better solution for this
+            # 1 indexing to 0 and halos: -2, -1, 0 --> 0, 1,2
+            if MPI is not None and MPI.COMM_WORLD.Get_size() > 1:
+                gt4py.config.cache_settings["dir_name"] = ".gt_cache_{:0>6d}".format(
+                    MPI.COMM_WORLD.Get_rank()
+                )
+
+            dace.Config.set(
+                "default_build_folder",
+                value="{gt_cache}/dacecache".format(
+                    gt_cache=gt4py.config.cache_settings["dir_name"]
+                ),
+            )
+
         # Enable distributed compilation if running in parallel and
         # not running dace orchestration
         if (
@@ -360,14 +354,15 @@
             # future stencil provides this information and
             # we want to be consistent with the naming whether we are
             # running in parallel or not (so we use the same cache)
-<<<<<<< HEAD
-            stencil_kwargs["name"] = func.__module__ + "." + func.__name__
+            self.stencil_kwargs["name"] = (
+                self.func.__module__ + "." + self.func.__name__
+            )
 
         if skip_passes and self.stencil_config.is_gtc_backend:
-            stencil_kwargs["skip_passes"] = skip_passes
-        if "skip_passes" in stencil_kwargs:
-            stencil_kwargs["oir_pipeline"] = FrozenStencil._get_oir_pipeline(
-                stencil_kwargs.pop("skip_passes")
+            self.stencil_kwargs["skip_passes"] = skip_passes
+        if "skip_passes" in self.stencil_kwargs:
+            self.stencil_kwargs["oir_pipeline"] = FrozenStencil._get_oir_pipeline(
+                self.stencil_kwargs.pop("skip_passes")
             )
 
         # When using DaCe orchestration, we deactivate code generation
@@ -378,15 +373,7 @@
             and not is_dacemode_codegen_whitelisted(func)
             and "dace" in self.stencil_config.backend
         ):
-            stencil_kwargs["disable_code_generation"] = True
-=======
-            self.stencil_kwargs["name"] = (
-                self.func.__module__ + "." + self.func.__name__
-            )
->>>>>>> b72194f6
-
-        if skip_passes and self.stencil_config.is_gtc_backend:
-            self.stencil_kwargs["oir_pipeline"].skip = skip_passes
+            self.stencil_kwargs["disable_code_generation"] = True
 
         self._argument_names = tuple(inspect.getfullargspec(self.func).args)
 
@@ -409,21 +396,17 @@
             "_origin_": self._field_origins,
             "_domain_": self.domain,
         }
-<<<<<<< HEAD
-
-        self._written_fields: List[str] = FrozenStencil._get_written_fields(field_info)
+        self._written_fields = FrozenStencil._get_written_fields(field_info)
 
         # When orchestrating with DaCe, cache the frozen stencil for
         # calls in __sdfg__ generation
         if "dace" in self.stencil_config.backend:
-            self._frozen_stencil = self.stencil_object.freeze(
+            self._frozen_stencil = stencil_object.freeze(
                 origin=self._field_origins,
                 domain=self.domain,
             )
-=======
-        self._written_fields = FrozenStencil._get_written_fields(field_info)
+
         return stencil_object
->>>>>>> b72194f6
 
     def __call__(
         self,
@@ -511,13 +494,12 @@
         ]
         return write_fields
 
-<<<<<<< HEAD
     @classmethod
     def _get_oir_pipeline(cls, skip_passes: Sequence[str]) -> OirPipeline:
         step_map = {step.__name__: step for step in DefaultPipeline.all_steps()}
         skip_steps = [step_map[pass_name] for pass_name in skip_passes]
         return DefaultPipeline(skip=skip_steps)
-=======
+
     @cached_property
     def _frozen_stencil(self):
         old_codegen_flag = None
@@ -533,7 +515,6 @@
             origin=self._field_origins,
             domain=self.domain,
         )
->>>>>>> b72194f6
 
     def __sdfg__(self, *args, **kwargs):
         """Implemented SDFG generation"""
