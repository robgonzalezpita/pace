import dataclasses
from dataclasses import fields
from typing import Union

import xarray as xr

import fv3core
import fv3gfs.physics
import pace.util
import pace.util.grid
from pace.util.grid import DampingCoefficients


@dataclasses.dataclass()
class TendencyState:
    """
    Accumulated tendencies from physical parameterizations to be applied
    to the dynamical core model state.
    """

    u_dt: pace.util.Quantity = dataclasses.field(
        metadata={
            "name": "eastward_wind_tendency_due_to_physics",
            "dims": [pace.util.X_DIM, pace.util.Y_DIM, pace.util.Z_DIM],
            "units": "m/s**2",
            "intent": "inout",
        }
    )
    v_dt: pace.util.Quantity = dataclasses.field(
        metadata={
            "name": "northward_wind_tendency_due_to_physics",
            "dims": [pace.util.X_DIM, pace.util.Y_DIM, pace.util.Z_DIM],
            "units": "m/s**2",
            "intent": "inout",
        }
    )
    pt_dt: pace.util.Quantity = dataclasses.field(
        metadata={
            "name": "temperature_tendency_due_to_physics",
            "dims": [pace.util.X_DIM, pace.util.Y_DIM, pace.util.Z_DIM],
            "units": "K/s",
            "intent": "inout",
        }
    )

    @classmethod
    def init_zeros(cls, quantity_factory: pace.util.QuantityFactory) -> "TendencyState":
        initial_quantities = {}
        for _field in dataclasses.fields(cls):
            initial_quantities[_field.name] = quantity_factory.zeros(
                _field.metadata["dims"],
                _field.metadata["units"],
                dtype=float,
            )
        return cls(**initial_quantities)


@dataclasses.dataclass
class DriverState:
    dycore_state: fv3core.DycoreState
    physics_state: fv3gfs.physics.PhysicsState
    tendency_state: TendencyState
    grid_data: pace.util.grid.GridData
    damping_coefficients: pace.util.grid.DampingCoefficients
    driver_grid_data: pace.util.grid.DriverGridData

    @classmethod
    def load_state_from_restart(
        cls,
        restart_path: str,
        driver_config,
    ) -> "DriverState":
        comm = driver_config.comm_config.get_comm()
        communicator = pace.util.CubedSphereCommunicator.from_layout(
            comm=comm, layout=driver_config.layout
        )
        sizer = pace.util.SubtileGridSizer.from_tile_params(
            nx_tile=driver_config.nx_tile,
            ny_tile=driver_config.nx_tile,
            nz=driver_config.nz,
            n_halo=pace.util.N_HALO_DEFAULT,
            extra_dim_lengths={},
            layout=driver_config.layout,
            tile_partitioner=communicator.partitioner.tile,
            tile_rank=communicator.tile.rank,
        )
        quantity_factory = pace.util.QuantityFactory.from_backend(
            sizer, backend=driver_config.stencil_config.backend
        )
        state = _restart_driver_state(
<<<<<<< HEAD
            restart_path, str(communicator.rank), quantity_factory, communicator
=======
            restart_path, communicator.rank, quantity_factory, communicator
>>>>>>> 6e8eaade
        )
        return state

    def save_state(self, comm, restart_path: str = "RESTART"):
        from pathlib import Path

        Path(restart_path).mkdir(parents=True, exist_ok=True)
        current_rank = str(comm.Get_rank())
        self.dycore_state.xr_dataset.to_netcdf(
            f"{restart_path}/restart_dycore_state_{current_rank}.nc"
        )
        self.physics_state.xr_dataset.to_netcdf(
            f"{restart_path}/restart_physics_state_{current_rank}.nc"
        )


def _overwrite_state_from_restart(
    path: str,
<<<<<<< HEAD
    rank: str,
=======
    rank: int,
>>>>>>> 6e8eaade
    state: Union[fv3core.DycoreState, fv3gfs.physics.PhysicsState, TendencyState],
    restart_file_prefix: str,
):
    """
    Args:
        path: path to restart files
        rank: current rank number
        state: an empty state
        restart_file_prefix: file prefix name to read

    Returns:
        state: new state filled with restart files
    """
<<<<<<< HEAD
    import cupy as cp

    df = xr.open_dataset(path + f"/{restart_file_prefix}_{rank}.nc")
    for _field in fields(type(state)):
        if "units" in _field.metadata.keys():
            state.__dict__[_field.name].data[:] = cp.asarray(df[_field.name].values)
=======
    df = xr.open_dataset(path + f"/{restart_file_prefix}_{rank}.nc")
    for _field in fields(type(state)):
        if "units" in _field.metadata.keys():
            state.__dict__[_field.name].data[:] = df[_field.name].data[:]
>>>>>>> 6e8eaade
    return state


def _restart_driver_state(
    path: str,
<<<<<<< HEAD
    rank: str,
=======
    rank: int,
>>>>>>> 6e8eaade
    quantity_factory: pace.util.QuantityFactory,
    communicator: pace.util.CubedSphereCommunicator,
):
    metric_terms = pace.util.grid.MetricTerms(
        quantity_factory=quantity_factory, communicator=communicator
    )
    grid_data = pace.util.grid.GridData.new_from_metric_terms(metric_terms)
    damping_coefficients = DampingCoefficients.new_from_metric_terms(metric_terms)
    driver_grid_data = pace.util.grid.DriverGridData.new_from_metric_terms(metric_terms)
    dycore_state = fv3core.DycoreState.init_zeros(quantity_factory=quantity_factory)
    dycore_state = _overwrite_state_from_restart(
        path, rank, dycore_state, "restart_dycore_state"
    )
    active_packages = ["microphysics"]
    physics_state = fv3gfs.physics.PhysicsState.init_zeros(
        quantity_factory=quantity_factory, active_packages=active_packages
    )
<<<<<<< HEAD
    # physics_state = _overwrite_state_from_restart(
    #     path, rank, physics_state, "restart_physics_state"
    # )
    # physics_state.__post_init__(quantity_factory, active_packages)
=======
    physics_state = _overwrite_state_from_restart(
        path, rank, physics_state, "restart_physics_state"
    )
    physics_state.__post_init__(quantity_factory, active_packages)
>>>>>>> 6e8eaade
    tendency_state = TendencyState.init_zeros(
        quantity_factory=quantity_factory,
    )

    return DriverState(
        dycore_state=dycore_state,
        physics_state=physics_state,
        tendency_state=tendency_state,
        grid_data=grid_data,
        damping_coefficients=damping_coefficients,
        driver_grid_data=driver_grid_data,
    )<|MERGE_RESOLUTION|>--- conflicted
+++ resolved
@@ -88,11 +88,7 @@
             sizer, backend=driver_config.stencil_config.backend
         )
         state = _restart_driver_state(
-<<<<<<< HEAD
-            restart_path, str(communicator.rank), quantity_factory, communicator
-=======
             restart_path, communicator.rank, quantity_factory, communicator
->>>>>>> 6e8eaade
         )
         return state
 
@@ -111,11 +107,7 @@
 
 def _overwrite_state_from_restart(
     path: str,
-<<<<<<< HEAD
-    rank: str,
-=======
     rank: int,
->>>>>>> 6e8eaade
     state: Union[fv3core.DycoreState, fv3gfs.physics.PhysicsState, TendencyState],
     restart_file_prefix: str,
 ):
@@ -129,29 +121,16 @@
     Returns:
         state: new state filled with restart files
     """
-<<<<<<< HEAD
-    import cupy as cp
-
-    df = xr.open_dataset(path + f"/{restart_file_prefix}_{rank}.nc")
-    for _field in fields(type(state)):
-        if "units" in _field.metadata.keys():
-            state.__dict__[_field.name].data[:] = cp.asarray(df[_field.name].values)
-=======
     df = xr.open_dataset(path + f"/{restart_file_prefix}_{rank}.nc")
     for _field in fields(type(state)):
         if "units" in _field.metadata.keys():
             state.__dict__[_field.name].data[:] = df[_field.name].data[:]
->>>>>>> 6e8eaade
     return state
 
 
 def _restart_driver_state(
     path: str,
-<<<<<<< HEAD
-    rank: str,
-=======
     rank: int,
->>>>>>> 6e8eaade
     quantity_factory: pace.util.QuantityFactory,
     communicator: pace.util.CubedSphereCommunicator,
 ):
@@ -169,17 +148,10 @@
     physics_state = fv3gfs.physics.PhysicsState.init_zeros(
         quantity_factory=quantity_factory, active_packages=active_packages
     )
-<<<<<<< HEAD
     # physics_state = _overwrite_state_from_restart(
     #     path, rank, physics_state, "restart_physics_state"
     # )
     # physics_state.__post_init__(quantity_factory, active_packages)
-=======
-    physics_state = _overwrite_state_from_restart(
-        path, rank, physics_state, "restart_physics_state"
-    )
-    physics_state.__post_init__(quantity_factory, active_packages)
->>>>>>> 6e8eaade
     tendency_state = TendencyState.init_zeros(
         quantity_factory=quantity_factory,
     )
