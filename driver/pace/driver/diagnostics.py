--- conflicted
+++ resolved
@@ -34,25 +34,14 @@
 @dataclasses.dataclass(frozen=True)
 class DiagnosticsConfig:
     """
-<<<<<<< HEAD
-    Configuration for diagnostics write
-
-        - path: file path to directory where files will be written
-                (relative to working directory)
-        - names: list of variables to write
-        - timestep_io_frequency: number of time steps to do a write
-    """
-
-    path: str
-=======
     Attributes:
         path: location to save diagnostics if given, otherwise no diagnostics
             will be stored
         names: diagnostics to save
+        timestep_io_frequency: number of time steps to do a write
     """
 
     path: Optional[str] = None
->>>>>>> d1bbea8a
     names: List[str] = dataclasses.field(default_factory=list)
     timestep_io_frequency: int = 1
 
