import contextlib
import unittest.mock

import gt4py.gtscript
import numpy as np
import pytest
from gt4py.gtscript import PARALLEL, computation, interval

import pace.util
from pace.dsl.gt4py_utils import make_storage_from_shape
from pace.dsl.stencil import (
    FrozenStencil,
    StencilConfig,
    _convert_quantities_to_storage,
)
from pace.dsl.typing import FloatField


@contextlib.contextmanager
def mock_gtscript_stencil(mock):
    original_stencil = gt4py.gtscript.stencil
    try:
        gt4py.gtscript.stencil = mock
        yield
    finally:
        gt4py.gtscript.stencil = original_stencil


class MockFieldInfo:
    def __init__(self, axes):
        self.axes = axes


@pytest.mark.parametrize(
    "field_info, origin, field_origins",
    [
        pytest.param(
            {"a": MockFieldInfo(["I"])},
            (1, 2, 3),
            {"_all_": (1, 2, 3), "a": (1,)},
            id="single_field_I",
        ),
        pytest.param(
            {"a": MockFieldInfo(["J"])},
            (1, 2, 3),
            {"_all_": (1, 2, 3), "a": (2,)},
            id="single_field_J",
        ),
        pytest.param(
            {"a": MockFieldInfo(["K"])},
            (1, 2, 3),
            {"_all_": (1, 2, 3), "a": (3,)},
            id="single_field_K",
        ),
        pytest.param(
            {"a": MockFieldInfo(["I", "J"])},
            (1, 2, 3),
            {"_all_": (1, 2, 3), "a": (1, 2)},
            id="single_field_IJ",
        ),
        pytest.param(
            {"a": MockFieldInfo(["I", "J", "K"])},
            {"_all_": (1, 2, 3), "a": (1, 2, 3)},
            {"_all_": (1, 2, 3), "a": (1, 2, 3)},
            id="single_field_origin_mapping",
        ),
        pytest.param(
            {"a": MockFieldInfo(["I", "J", "K"]), "b": MockFieldInfo(["I"])},
            {"_all_": (1, 2, 3), "a": (1, 2, 3)},
            {"_all_": (1, 2, 3), "a": (1, 2, 3), "b": (1,)},
            id="two_fields_update_origin_mapping",
        ),
        pytest.param(
            {"a": None},
            (1, 2, 3),
            {"_all_": (1, 2, 3), "a": (1, 2, 3)},
            id="single_field_None",
        ),
        pytest.param(
            {"a": MockFieldInfo(["I", "J"]), "b": MockFieldInfo(["I", "J", "K"])},
            (1, 2, 3),
            {"_all_": (1, 2, 3), "a": (1, 2), "b": (1, 2, 3)},
            id="two_fields",
        ),
    ],
)
def test_compute_field_origins(field_info, origin, field_origins):
    result = FrozenStencil._compute_field_origins(field_info, origin)
    assert result == field_origins


def copy_stencil(q_in: FloatField, q_out: FloatField):
    with computation(PARALLEL), interval(...):
        q_out = q_in


@pytest.mark.parametrize("validate_args", [True, False])
@pytest.mark.parametrize("device_sync", [True])
@pytest.mark.parametrize("rebuild", [False])
@pytest.mark.parametrize("format_source", [False])
def test_copy_frozen_stencil(
    backend: str,
    rebuild: bool,
    validate_args: bool,
    format_source: bool,
    device_sync: bool,
):
    config = StencilConfig(
        backend=backend,
        rebuild=rebuild,
        validate_args=validate_args,
        format_source=format_source,
        device_sync=device_sync,
    )
    stencil = FrozenStencil(
        copy_stencil,
        origin=(0, 0, 0),
        domain=(3, 3, 3),
        stencil_config=config,
        externals={},
    )
    q_in = make_storage_from_shape((3, 3, 3), backend=backend)
    q_in[:] = 1.0
    q_out = make_storage_from_shape((3, 3, 3), backend=backend)
    q_out[:] = 2.0
    stencil(q_in, q_out)
    np.testing.assert_array_equal(q_in, q_out)


@pytest.mark.parametrize("device_sync", [True])
@pytest.mark.parametrize("rebuild", [False])
@pytest.mark.parametrize("format_source", [False])
def test_frozen_stencil_raises_if_given_origin(
    backend: str,
    rebuild: bool,
    format_source: bool,
    device_sync: bool,
):
    # only guaranteed when validating args
    config = StencilConfig(
        backend=backend,
        rebuild=rebuild,
        validate_args=True,
        format_source=format_source,
        device_sync=device_sync,
    )
    stencil = FrozenStencil(
        copy_stencil,
        origin=(0, 0, 0),
        domain=(3, 3, 3),
        stencil_config=config,
        externals={},
    )
    q_in = make_storage_from_shape((3, 3, 3), backend=backend)
    q_out = make_storage_from_shape((3, 3, 3), backend=backend)
    with pytest.raises(TypeError, match="origin"):
        stencil(q_in, q_out, origin=(0, 0, 0))


@pytest.mark.parametrize("device_sync", [True])
@pytest.mark.parametrize("rebuild", [False])
@pytest.mark.parametrize("format_source", [False])
def test_frozen_stencil_raises_if_given_domain(
    backend: str,
    rebuild: bool,
    format_source: bool,
    device_sync: bool,
):
    # only guaranteed when validating args
    config = StencilConfig(
        backend=backend,
        rebuild=rebuild,
        validate_args=True,
        format_source=format_source,
        device_sync=device_sync,
    )
    stencil = FrozenStencil(
        copy_stencil,
        origin=(0, 0, 0),
        domain=(3, 3, 3),
        stencil_config=config,
        externals={},
    )
    q_in = make_storage_from_shape((3, 3, 3), backend=backend)
    q_out = make_storage_from_shape((3, 3, 3), backend=backend)
    with pytest.raises(TypeError, match="domain"):
        stencil(q_in, q_out, domain=(3, 3, 3))


@pytest.mark.parametrize(
    "rebuild, validate_args, format_source, device_sync",
    [[False, False, False, False], [True, False, False, False]],
)
def test_frozen_stencil_kwargs_passed_to_init(
    backend: str,
    rebuild: bool,
    validate_args: bool,
    format_source: bool,
    device_sync: bool,
):
    config = StencilConfig(
        backend=backend,
        rebuild=rebuild,
        validate_args=validate_args,
        format_source=format_source,
        device_sync=device_sync,
    )
    stencil_object = FrozenStencil(
        copy_stencil,
        origin=(0, 0, 0),
        domain=(3, 3, 3),
        stencil_config=config,
        externals={},
    ).stencil_object
    mock_stencil = unittest.mock.MagicMock(return_value=stencil_object)
    with mock_gtscript_stencil(mock_stencil):
        FrozenStencil(
            copy_stencil,
            origin=(0, 0, 0),
            domain=(3, 3, 3),
            stencil_config=config,
            externals={},
        )
    mock_stencil.assert_called_once_with(
        definition=copy_stencil,
        externals={},
        **config.stencil_kwargs(func=copy_stencil),
    )


def field_after_parameter_stencil(q_in: FloatField, param: float, q_out: FloatField):
    with computation(PARALLEL), interval(...):
        q_out = param * q_in


def test_frozen_field_after_parameter(backend):
    config = StencilConfig(
        backend=backend,
        rebuild=False,
        validate_args=False,
        format_source=False,
        device_sync=False,
    )
    FrozenStencil(
        field_after_parameter_stencil,
        origin=(0, 0, 0),
        domain=(3, 3, 3),
        stencil_config=config,
        externals={},
    )


@pytest.mark.parametrize("backend", ("numpy", "cuda"))
@pytest.mark.parametrize("rebuild", [True])
@pytest.mark.parametrize("validate_args", [True])
def test_backend_options(
    backend: str,
    rebuild: bool,
    validate_args: bool,
):
    expected_options = {
        "numpy": {
            "backend": "numpy",
            "rebuild": True,
            "format_source": False,
<<<<<<< HEAD
            "name": "test_stencil_wrapper.copy_stencil",
            "oir_pipeline": gtc.passes.oir_pipeline.DefaultPipeline(),
=======
>>>>>>> 6741ea97
        },
        "cuda": {
            "backend": "cuda",
            "rebuild": True,
            "device_sync": False,
            "format_source": False,
<<<<<<< HEAD
            "name": "test_stencil_wrapper.copy_stencil",
            "oir_pipeline": gtc.passes.oir_pipeline.DefaultPipeline(),
=======
>>>>>>> 6741ea97
            "verbose": False,
        },
    }

    stencil_kwargs = StencilConfig(
        backend=backend,
        rebuild=rebuild,
        validate_args=validate_args,
    ).stencil_kwargs(func=copy_stencil)
    assert stencil_kwargs == expected_options[backend]


def get_mock_quantity():
    return unittest.mock.MagicMock(spec=pace.util.Quantity)


def test_convert_quantities_to_storage_no_args():
    args = []
    kwargs = {}
    _convert_quantities_to_storage(args, kwargs)
    assert len(args) == 0
    assert len(kwargs) == 0


def test_convert_quantities_to_storage_one_arg_quantity():
    quantity = get_mock_quantity()
    args = [quantity]
    kwargs = {}
    _convert_quantities_to_storage(args, kwargs)
    assert len(args) == 1
    assert args[0] == quantity.storage
    assert len(kwargs) == 0


def test_convert_quantities_to_storage_one_kwarg_quantity():
    quantity = get_mock_quantity()
    args = []
    kwargs = {"val": quantity}
    _convert_quantities_to_storage(args, kwargs)
    assert len(args) == 0
    assert len(kwargs) == 1
    assert kwargs["val"] == quantity.storage


def test_convert_quantities_to_storage_one_arg_nonquantity():
    non_quantity = unittest.mock.MagicMock(spec=tuple)
    args = [non_quantity]
    kwargs = {}
    _convert_quantities_to_storage(args, kwargs)
    assert len(args) == 1
    assert args[0] == non_quantity
    assert len(kwargs) == 0


def test_convert_quantities_to_storage_one_kwarg_non_quantity():
    non_quantity = unittest.mock.MagicMock(spec=tuple)
    args = []
    kwargs = {"val": non_quantity}
    _convert_quantities_to_storage(args, kwargs)
    assert len(args) == 0
    assert len(kwargs) == 1
    assert kwargs["val"] == non_quantity<|MERGE_RESOLUTION|>--- conflicted
+++ resolved
@@ -263,22 +263,14 @@
             "backend": "numpy",
             "rebuild": True,
             "format_source": False,
-<<<<<<< HEAD
             "name": "test_stencil_wrapper.copy_stencil",
-            "oir_pipeline": gtc.passes.oir_pipeline.DefaultPipeline(),
-=======
->>>>>>> 6741ea97
         },
         "cuda": {
             "backend": "cuda",
             "rebuild": True,
             "device_sync": False,
             "format_source": False,
-<<<<<<< HEAD
             "name": "test_stencil_wrapper.copy_stencil",
-            "oir_pipeline": gtc.passes.oir_pipeline.DefaultPipeline(),
-=======
->>>>>>> 6741ea97
             "verbose": False,
         },
     }
