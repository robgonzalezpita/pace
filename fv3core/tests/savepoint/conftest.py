--- conflicted
+++ resolved
@@ -13,12 +13,8 @@
 import pace.dsl
 import pace.util as fv3util
 from fv3core import DynamicalCoreConfig
-<<<<<<< HEAD
-from fv3core.utils.mpi import MPI
 from pace.dsl.dace.build import set_distribued_caches
 from pace.dsl.dace.dace_config import dace_config
-=======
->>>>>>> d1bbea8a
 from pace.stencils.testing import ParallelTranslate, TranslateGrid
 from pace.util.mpi import MPI
 
