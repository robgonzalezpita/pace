--- conflicted
+++ resolved
@@ -1,10 +1,5 @@
-<<<<<<< HEAD
 import abc
-import dataclasses
-from typing import Optional, Sequence
-=======
 from typing import Optional
->>>>>>> d777e7a9
 
 import gt4py.gtscript as gtscript
 from gt4py.gtscript import PARALLEL, computation, horizontal, interval, region
@@ -232,16 +227,6 @@
             )
         self._area = grid_data.area
 
-<<<<<<< HEAD
-=======
-        self._q_advected_y = make_storage()
-        self._q_advected_x = make_storage()
-        self._q_x_advected_mean = make_storage()
-        self._q_y_advected_mean = make_storage()
-        self._q_advected_x_y_advected_mean = make_storage()
-        self._q_advected_y_x_advected_mean = make_storage()
-
->>>>>>> d777e7a9
         self._nord = nord
         self._damp_c = damp_c
         if (self._nord is not None) and (self._damp_c is not None):
@@ -259,64 +244,6 @@
             self._do_delnflux = False
             self.delnflux = None
 
-<<<<<<< HEAD
-=======
-        self._copy_corners_y: corners.CopyCorners = corners.CopyCorners(
-            "y", stencil_factory
-        )
-        self.y_piecewise_parabolic_inner = YPiecewiseParabolic(
-            stencil_factory=stencil_factory,
-            dya=grid_data.dya,
-            grid_type=grid_type,
-            jord=ord_inner,
-            origin=idx.origin_compute(add=(-idx.n_halo, 0, 0)),
-            domain=idx.domain_compute(add=(1 + 2 * idx.n_halo, 1, 1)),
-        )
-        self.q_i_stencil = stencil_factory.from_origin_domain(
-            q_i_stencil,
-            origin=idx.origin_full(add=(0, 3, 0)),
-            domain=idx.domain_full(add=(0, -3, 1)),
-        )
-        self.x_piecewise_parabolic_outer = XPiecewiseParabolic(
-            stencil_factory=stencil_factory,
-            dxa=grid_data.dxa,
-            grid_type=grid_type,
-            iord=ord_outer,
-            origin=idx.origin_compute(),
-            domain=idx.domain_compute(add=(1, 1, 1)),
-        )
-
-        self._copy_corners_x: corners.CopyCorners = corners.CopyCorners(
-            "x", stencil_factory
-        )
-        self.x_piecewise_parabolic_inner = XPiecewiseParabolic(
-            stencil_factory=stencil_factory,
-            dxa=grid_data.dxa,
-            grid_type=grid_type,
-            iord=ord_inner,
-            origin=idx.origin_compute(add=(0, -idx.n_halo, 0)),
-            domain=idx.domain_compute(add=(1, 1 + 2 * idx.n_halo, 1)),
-        )
-        self.q_j_stencil = stencil_factory.from_origin_domain(
-            q_j_stencil,
-            origin=idx.origin_full(add=(3, 0, 0)),
-            domain=idx.domain_full(add=(-3, 0, 1)),
-        )
-        self.y_piecewise_parabolic_outer = YPiecewiseParabolic(
-            stencil_factory=stencil_factory,
-            dya=grid_data.dya,
-            grid_type=grid_type,
-            jord=ord_outer,
-            origin=idx.origin_compute(),
-            domain=idx.domain_compute(add=(1, 1, 1)),
-        )
-        self.stencil_transport_flux = stencil_factory.from_origin_domain(
-            final_fluxes,
-            origin=idx.origin_compute(),
-            domain=idx.domain_compute(add=(1, 1, 1)),
-        )
-
->>>>>>> d777e7a9
     def __call__(
         self,
         q,
@@ -379,7 +306,6 @@
         else:
             y_unit_flux = y_mass_flux
 
-<<<<<<< HEAD
         self._stencils.call_stencils(
             q=q,
             crx=crx,
@@ -404,7 +330,7 @@
     @abc.abstractmethod
     def call_stencils(
         self,
-        q: CopiedCorners,
+        q,
         crx,
         cry,
         x_area_flux,
@@ -441,6 +367,9 @@
         self._q_advected_y_x_advected_mean = make_storage()
         ord_outer = hord
         ord_inner = 8 if hord == 10 else hord
+        self._copy_corners_y: corners.CopyCorners = corners.CopyCorners(
+            "y", stencil_factory
+        )
         self.y_piecewise_parabolic_inner = YPiecewiseParabolic(
             stencil_factory=stencil_factory,
             dya=grid_data.dya,
@@ -460,6 +389,10 @@
             origin=idx.origin_compute(),
             domain=idx.domain_compute(add=(1, 1, 1)),
         )
+
+        self._copy_corners_x: corners.CopyCorners = corners.CopyCorners(
+            "x", stencil_factory
+        )
         self.x_piecewise_parabolic_inner = XPiecewiseParabolic(
             stencil_factory=stencil_factory,
             dxa=grid_data.dxa,
@@ -487,7 +420,7 @@
 
     def call_stencils(
         self,
-        q: CopiedCorners,
+        q,
         crx,
         cry,
         x_area_flux,
@@ -497,17 +430,8 @@
         x_unit_flux,
         y_unit_flux,
     ):
-        self.y_piecewise_parabolic_inner(
-            q.y_differentiable, cry, self._q_y_advected_mean
-        )
-=======
-        # TODO: consider whether to refactor xppm/yppm to output fluxes by also taking
-        # y_area_flux as an input (flux = area_flux * advected_mean), since a flux is
-        # easier to understand than the current output. This would be like merging
-        # yppm with q_i_stencil and xppm with q_j_stencil.
         self._copy_corners_y(q)
         self.y_piecewise_parabolic_inner(q, cry, self._q_y_advected_mean)
->>>>>>> d777e7a9
         # q_y_advected_mean is 1/Delta_area * curly-F, where curly-F is defined in
         # equation 4.3 of the FV3 documentation and Delta_area is the advected area
         # (y_area_flux)
@@ -547,7 +471,6 @@
             q_x_flux,
             q_y_flux,
         )
-<<<<<<< HEAD
 
 
 class _FiniteVolumeTransportInteriorStencils(_FiniteVolumeTransportStencils):
@@ -588,7 +511,7 @@
 
     def call_stencils(
         self,
-        q: CopiedCorners,
+        q,
         crx,
         cry,
         x_area_flux,
@@ -599,7 +522,7 @@
         y_unit_flux,
     ):
         self._stencil(
-            q.base,
+            q,
             crx,
             cry,
             self._area,
@@ -656,8 +579,4 @@
 #         pt = pt / delp
 
 # something fairly spread out is done for u and v in d_sw, but it follows
-# a general pattern of delnflux then adding fluxes - needs more investigation
-=======
-        if self._do_delnflux:
-            self.delnflux(q, q_x_flux, q_y_flux, mass=mass)
->>>>>>> d777e7a9
+# a general pattern of delnflux then adding fluxes - needs more investigation