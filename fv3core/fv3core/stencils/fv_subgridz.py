# mypy: ignore-errors
from typing import Mapping

import gt4py.gtscript as gtscript
from gt4py.gtscript import __INLINED, BACKWARD, PARALLEL, computation, interval

import pace.dsl.gt4py_utils as utils
import pace.util
from fv3core.decorators import ArgSpec
from fv3core.stencils.basic_operations import dim
from pace.dsl.stencil import StencilFactory
from pace.dsl.typing import FloatField
from pace.util.constants import (
    C_ICE,
    C_LIQ,
    CP_AIR,
    CP_VAP,
    CV_AIR,
    CV_VAP,
    GRAV,
    RDGAS,
    ZVIR,
)


RK = CP_AIR / RDGAS + 1.0
G2 = 0.5 * GRAV
T1_MIN = 160.0
T2_MIN = 165.0
T2_MAX = 315.0
T3_MAX = 325.0
USTAR2 = 1.0e-4
RI_MAX = 1.0
RI_MIN = 0.25


@gtscript.function
def standard_cm(cpm, cvm, q0_vapor, q0_liquid, q0_rain, q0_ice, q0_snow, q0_graupel):
    q_liq = q0_liquid + q0_rain
    q_sol = q0_ice + q0_snow + q0_graupel
    cpm = (
        (1.0 - (q0_vapor + q_liq + q_sol)) * CP_AIR
        + q0_vapor * CP_VAP
        + q_liq * C_LIQ
        + q_sol * C_ICE
    )
    cvm = (
        (1.0 - (q0_vapor + q_liq + q_sol)) * CV_AIR
        + q0_vapor * CV_VAP
        + q_liq * C_LIQ
        + q_sol * C_ICE
    )
    return cpm, cvm


@gtscript.function
def tvol(gz, u0, v0, w0):
    return gz + 0.5 * (u0 ** 2 + v0 ** 2 + w0 ** 2)


def init(
    gz: FloatField,
    t0: FloatField,
    u0: FloatField,
    v0: FloatField,
    w0: FloatField,
    static_energy: FloatField,
    cvm: FloatField,
    cpm: FloatField,
    total_energy: FloatField,
    ua: FloatField,
    va: FloatField,
    w: FloatField,
    ta: FloatField,
    delz: FloatField,
    q0_vapor: FloatField,
    q0_liquid: FloatField,
    q0_rain: FloatField,
    q0_ice: FloatField,
    q0_snow: FloatField,
    q0_graupel: FloatField,
    q0_o3mr: FloatField,
    q0_sgs_tke: FloatField,
    q0_cld: FloatField,
    qvapor: FloatField,
    qliquid: FloatField,
    qrain: FloatField,
    qice: FloatField,
    qsnow: FloatField,
    qgraupel: FloatField,
    qo3mr: FloatField,
    qsgs_tke: FloatField,
    qcld: FloatField,
):

    with computation(PARALLEL), interval(...):
        t0 = ta
        u0 = ua
        v0 = va
        w0 = w
        # TODO: in a loop over tracers
        q0_vapor = qvapor
        q0_liquid = qliquid
        q0_rain = qrain
        q0_ice = qice
        q0_snow = qsnow
        q0_graupel = qgraupel
        q0_o3mr = qo3mr
        q0_sgs_tke = qsgs_tke
        q0_cld = qcld
        gzh = 0.0
    with computation(BACKWARD), interval(0, -1):
        # note only for nwat = 6
        cpm, cvm = standard_cm(
            cpm, cvm, q0_vapor, q0_liquid, q0_rain, q0_ice, q0_snow, q0_graupel
        )
        gz = gzh[0, 0, 1] - G2 * delz
        tmp = tvol(gz, u0, v0, w0)
        static_energy = cpm * t0 + tmp
        total_energy = cvm * t0 + tmp
        gzh = gzh[0, 0, 1] - GRAV * delz


@gtscript.function
def qcon_func(q0_liquid, q0_ice, q0_snow, q0_rain, q0_graupel):
    return q0_liquid + q0_ice + q0_snow + q0_rain + q0_graupel


@gtscript.function
def adjust_cvm(
    cpm,
    cvm,
    q0_vapor,
    q0_liquid,
    q0_rain,
    q0_ice,
    q0_snow,
    q0_graupel,
    gz,
    u0,
    v0,
    w0,
    t0,
    total_energy,
    static_energy,
):
    """
    Non-hydrostatic under constant volume heating/cooling
    """
    cpm, cvm = standard_cm(
        cpm, cvm, q0_vapor, q0_liquid, q0_rain, q0_ice, q0_snow, q0_graupel
    )
    tv = tvol(gz, u0, v0, w0)
    t0 = (total_energy - tv) / cvm
    static_energy = cpm * t0 + tv
    return cpm, cvm, t0, static_energy


@gtscript.function
def compute_richardson_number(
    t0, q0_vapor, qcon, pkz, delp, peln, gz, u0, v0, xvir, t_max, t_min
):
    tv1 = t0[0, 0, -1] * (1.0 + xvir * q0_vapor[0, 0, -1] - qcon[0, 0, -1])
    tv2 = t0 * (1.0 + xvir * q0_vapor - qcon)
    pt1 = tv1 / pkz[0, 0, -1]
    pt2 = tv2 / pkz
    ri = (
        (gz[0, 0, -1] - gz)
        * (pt1 - pt2)
        / (
            0.5
            * (pt1 + pt2)
            * ((u0[0, 0, -1] - u0) ** 2 + (v0[0, 0, -1] - v0) ** 2 + USTAR2)
        )
    )
    if tv1 > t_max and tv1 > tv2:
        ri = 0
    elif tv2 < t_min:
        ri = ri if ri < 0.1 else 0.1
    ri_ref = (
        RI_MIN
        + (RI_MAX - RI_MIN) * dim(400.0e2, delp / (peln[0, 0, 1] - peln)) / 200.0e2
    )
    if RI_MAX < ri_ref:
        ri_ref = RI_MAX
    return ri, ri_ref


@gtscript.function
def compute_mass_flux(ri, ri_ref, delp, ratio):
    max_ri_ratio = ri / ri_ref
    mc = 0.0
    if max_ri_ratio < 0.0:
        max_ri_ratio = 0.0
    if ri < ri_ref:
        mc = (
            ratio
            * delp[0, 0, -1]
            * delp
            / (delp[0, 0, -1] + delp)
            * (1.0 - max_ri_ratio) ** 2.0
        )
    return mc


@gtscript.function
def kh_adjust_down(mc, delp, q0, h0):
    h0 = mc * (q0 - q0[0, 0, -1])
    return q0 - h0 / delp, h0


@gtscript.function
def kh_adjust_energy_down(mc, delp, static_energy, total_energy, h0):
    h0 = mc * (static_energy - static_energy[0, 0, -1])
    return total_energy - h0 / delp, h0


@gtscript.function
def kh_adjust_up(delp, h0, q0):
    return q0 + h0[0, 0, 1] / delp


def m_loop(
    u0: FloatField,
    v0: FloatField,
    w0: FloatField,
    t0: FloatField,
    static_energy: FloatField,
    gz: FloatField,
    delp: FloatField,
    peln: FloatField,
    pkz: FloatField,
    q0_vapor: FloatField,
    q0_liquid: FloatField,
    q0_rain: FloatField,
    q0_ice: FloatField,
    q0_snow: FloatField,
    q0_graupel: FloatField,
    q0_o3mr: FloatField,
    q0_sgs_tke: FloatField,
    q0_cld: FloatField,
    total_energy: FloatField,
    cpm: FloatField,
    cvm: FloatField,
    t_min: float,
    ratio: float,
):
    from __externals__ import t_max, xvir

    with computation(PARALLEL), interval(0, -1):
        qcon = qcon_func(q0_liquid, q0_ice, q0_snow, q0_rain, q0_graupel)
        h0_vapor = 0.0
        h0_liquid = 0.0
        h0_rain = 0.0
        h0_ice = 0.0
        h0_snow = 0.0
        h0_graupel = 0.0
        h0_o3mr = 0.0
        h0_sgs_tke = 0.0
        h0_cld = 0.0
        h0_u = 0.0
        h0_v = 0.0
        h0_w = 0.0
        h0_total_energy = 0.0
        ri = 0.0
        ref = 0.0
    with computation(BACKWARD):
        with interval(-2, -1):
            ri, ri_ref = compute_richardson_number(
                t0, q0_vapor, qcon, pkz, delp, peln, gz, u0, v0, xvir, t_max, t_min
            )
            mc = compute_mass_flux(ri, ri_ref, delp, ratio)
            if ri < ri_ref:
                # TODO: loop over tracers not hardcoded
                # Note combining into functions breaks
                # validation, may want to try again with changes to gt4py
                q0_vapor, h0_vapor = kh_adjust_down(mc, delp, q0_vapor, h0_vapor)
                q0_liquid, h0_liquid = kh_adjust_down(mc, delp, q0_liquid, h0_liquid)
                q0_rain, h0_rain = kh_adjust_down(mc, delp, q0_rain, h0_rain)
                q0_ice, h0_ice = kh_adjust_down(mc, delp, q0_ice, h0_ice)
                q0_snow, h0_snow = kh_adjust_down(mc, delp, q0_snow, h0_snow)
                q0_graupel, h0_graupel = kh_adjust_down(
                    mc, delp, q0_graupel, h0_graupel
                )
                q0_o3mr, h0_o3mr = kh_adjust_down(mc, delp, q0_o3mr, h0_o3mr)
                q0_sgs_tke, h0_sgs_tke = kh_adjust_down(
                    mc, delp, q0_sgs_tke, h0_sgs_tke
                )
                q0_cld, h0_cld = kh_adjust_down(mc, delp, q0_cld, h0_cld)
                u0, h0_u = kh_adjust_down(mc, delp, u0, h0_u)
                v0, h0_v = kh_adjust_down(mc, delp, v0, h0_v)
                w0, h0_w = kh_adjust_down(mc, delp, w0, h0_w)
                total_energy, h0_total_energy = kh_adjust_energy_down(
                    mc, delp, static_energy, total_energy, h0_total_energy
                )
            cpm, cvm, t0, static_energy = adjust_cvm(
                cpm,
                cvm,
                q0_vapor,
                q0_liquid,
                q0_rain,
                q0_ice,
                q0_snow,
                q0_graupel,
                gz,
                u0,
                v0,
                w0,
                t0,
                total_energy,
                static_energy,
            )
        with interval(4, -2):
            if ri[0, 0, 1] < ri_ref[0, 0, 1]:
                q0_vapor = kh_adjust_up(delp, h0_vapor, q0_vapor)
                q0_liquid = kh_adjust_up(delp, h0_liquid, q0_liquid)
                q0_rain = kh_adjust_up(delp, h0_rain, q0_rain)
                q0_ice = kh_adjust_up(delp, h0_ice, q0_ice)
                q0_snow = kh_adjust_up(delp, h0_snow, q0_snow)
                q0_graupel = kh_adjust_up(delp, h0_graupel, q0_graupel)
                q0_o3mr = kh_adjust_up(delp, h0_o3mr, q0_o3mr)
                q0_sgs_tke = kh_adjust_up(delp, h0_sgs_tke, q0_sgs_tke)
                q0_cld = kh_adjust_up(delp, h0_cld, q0_cld)
                qcon = qcon_func(q0_liquid, q0_ice, q0_snow, q0_rain, q0_graupel)
                u0 = kh_adjust_up(delp, h0_u, u0)
                v0 = kh_adjust_up(delp, h0_v, v0)
                w0 = kh_adjust_up(delp, h0_w, w0)
                total_energy = kh_adjust_up(delp, h0_total_energy, total_energy)
            cpm, cvm, t0, static_energy = adjust_cvm(
                cpm,
                cvm,
                q0_vapor,
                q0_liquid,
                q0_rain,
                q0_ice,
                q0_snow,
                q0_graupel,
                gz,
                u0,
                v0,
                w0,
                t0,
                total_energy,
                static_energy,
            )
            ri, ri_ref = compute_richardson_number(
                t0, q0_vapor, qcon, pkz, delp, peln, gz, u0, v0, xvir, t_max, t_min
            )
            mc = compute_mass_flux(ri, ri_ref, delp, ratio)
            if ri < ri_ref:
                q0_vapor, h0_vapor = kh_adjust_down(mc, delp, q0_vapor, h0_vapor)
                q0_liquid, h0_liquid = kh_adjust_down(mc, delp, q0_liquid, h0_liquid)
                q0_rain, h0_rain = kh_adjust_down(mc, delp, q0_rain, h0_rain)
                q0_ice, h0_ice = kh_adjust_down(mc, delp, q0_ice, h0_ice)
                q0_snow, h0_snow = kh_adjust_down(mc, delp, q0_snow, h0_snow)
                q0_graupel, h0_graupel = kh_adjust_down(
                    mc, delp, q0_graupel, h0_graupel
                )
                q0_o3mr, h0_o3mr = kh_adjust_down(mc, delp, q0_o3mr, h0_o3mr)
                q0_sgs_tke, h0_sgs_tke = kh_adjust_down(
                    mc, delp, q0_sgs_tke, h0_sgs_tke
                )
                q0_cld, h0_cld = kh_adjust_down(mc, delp, q0_cld, h0_cld)
                u0, h0_u = kh_adjust_down(mc, delp, u0, h0_u)
                v0, h0_v = kh_adjust_down(mc, delp, v0, h0_v)
                w0, h0_w = kh_adjust_down(mc, delp, w0, h0_w)
                total_energy, h0_total_energy = kh_adjust_energy_down(
                    mc, delp, static_energy, total_energy, h0_total_energy
                )
            cpm, cvm, t0, static_energy = adjust_cvm(
                cpm,
                cvm,
                q0_vapor,
                q0_liquid,
                q0_rain,
                q0_ice,
                q0_snow,
                q0_graupel,
                gz,
                u0,
                v0,
                w0,
                t0,
                total_energy,
                static_energy,
            )
        with interval(3, 4):
            # TODO: this is repetitive, but using functions did not work as
            # expected. spend some more time here so not so much needs
            # to be repeated just to multiply ri_ref by a constant
            if ri[0, 0, 1] < ri_ref[0, 0, 1]:
                q0_vapor = kh_adjust_up(delp, h0_vapor, q0_vapor)
                q0_liquid = kh_adjust_up(delp, h0_liquid, q0_liquid)
                q0_rain = kh_adjust_up(delp, h0_rain, q0_rain)
                q0_ice = kh_adjust_up(delp, h0_ice, q0_ice)
                q0_snow = kh_adjust_up(delp, h0_snow, q0_snow)
                q0_graupel = kh_adjust_up(delp, h0_graupel, q0_graupel)
                q0_o3mr = kh_adjust_up(delp, h0_o3mr, q0_o3mr)
                q0_sgs_tke = kh_adjust_up(delp, h0_sgs_tke, q0_sgs_tke)
                q0_cld = kh_adjust_up(delp, h0_cld, q0_cld)
                qcon = qcon_func(q0_liquid, q0_ice, q0_snow, q0_rain, q0_graupel)
                u0 = kh_adjust_up(delp, h0_u, u0)
                v0 = kh_adjust_up(delp, h0_v, v0)
                w0 = kh_adjust_up(delp, h0_w, w0)
                total_energy = kh_adjust_up(delp, h0_total_energy, total_energy)

            cpm, cvm, t0, static_energy = adjust_cvm(
                cpm,
                cvm,
                q0_vapor,
                q0_liquid,
                q0_rain,
                q0_ice,
                q0_snow,
                q0_graupel,
                gz,
                u0,
                v0,
                w0,
                t0,
                total_energy,
                static_energy,
            )
            ri, ri_ref = compute_richardson_number(
                t0, q0_vapor, qcon, pkz, delp, peln, gz, u0, v0, xvir, t_max, t_min
            )
            # TODO, can we just check if index(K) == 3?
            ri_ref = ri_ref * 1.5
            mc = compute_mass_flux(ri, ri_ref, delp, ratio)
            if ri < ri_ref:
                q0_vapor, h0_vapor = kh_adjust_down(mc, delp, q0_vapor, h0_vapor)
                q0_liquid, h0_liquid = kh_adjust_down(mc, delp, q0_liquid, h0_liquid)
                q0_rain, h0_rain = kh_adjust_down(mc, delp, q0_rain, h0_rain)
                q0_ice, h0_ice = kh_adjust_down(mc, delp, q0_ice, h0_ice)
                q0_snow, h0_snow = kh_adjust_down(mc, delp, q0_snow, h0_snow)
                q0_graupel, h0_graupel = kh_adjust_down(
                    mc, delp, q0_graupel, h0_graupel
                )
                q0_o3mr, h0_o3mr = kh_adjust_down(mc, delp, q0_o3mr, h0_o3mr)
                q0_sgs_tke, h0_sgs_tke = kh_adjust_down(
                    mc, delp, q0_sgs_tke, h0_sgs_tke
                )
                q0_cld, h0_cld = kh_adjust_down(mc, delp, q0_cld, h0_cld)
                u0, h0_u = kh_adjust_down(mc, delp, u0, h0_u)
                v0, h0_v = kh_adjust_down(mc, delp, v0, h0_v)
                w0, h0_w = kh_adjust_down(mc, delp, w0, h0_w)
                total_energy, h0_total_energy = kh_adjust_energy_down(
                    mc, delp, static_energy, total_energy, h0_total_energy
                )
            cpm, cvm, t0, static_energy = adjust_cvm(
                cpm,
                cvm,
                q0_vapor,
                q0_liquid,
                q0_rain,
                q0_ice,
                q0_snow,
                q0_graupel,
                gz,
                u0,
                v0,
                w0,
                t0,
                total_energy,
                static_energy,
            )
        with interval(2, 3):
            if ri[0, 0, 1] < ri_ref[0, 0, 1]:
                q0_vapor = kh_adjust_up(delp, h0_vapor, q0_vapor)
                q0_liquid = kh_adjust_up(delp, h0_liquid, q0_liquid)
                q0_rain = kh_adjust_up(delp, h0_rain, q0_rain)
                q0_ice = kh_adjust_up(delp, h0_ice, q0_ice)
                q0_snow = kh_adjust_up(delp, h0_snow, q0_snow)
                q0_graupel = kh_adjust_up(delp, h0_graupel, q0_graupel)
                q0_o3mr = kh_adjust_up(delp, h0_o3mr, q0_o3mr)
                q0_sgs_tke = kh_adjust_up(delp, h0_sgs_tke, q0_sgs_tke)
                q0_cld = kh_adjust_up(delp, h0_cld, q0_cld)
                qcon = qcon_func(q0_liquid, q0_ice, q0_snow, q0_rain, q0_graupel)
                u0 = kh_adjust_up(delp, h0_u, u0)
                v0 = kh_adjust_up(delp, h0_v, v0)
                w0 = kh_adjust_up(delp, h0_w, w0)
                total_energy = kh_adjust_up(delp, h0_total_energy, total_energy)

            cpm, cvm, t0, static_energy = adjust_cvm(
                cpm,
                cvm,
                q0_vapor,
                q0_liquid,
                q0_rain,
                q0_ice,
                q0_snow,
                q0_graupel,
                gz,
                u0,
                v0,
                w0,
                t0,
                total_energy,
                static_energy,
            )
            ri, ri_ref = compute_richardson_number(
                t0, q0_vapor, qcon, pkz, delp, peln, gz, u0, v0, xvir, t_max, t_min
            )
            ri_ref = ri_ref * 2.0
            mc = compute_mass_flux(ri, ri_ref, delp, ratio)
            if ri < ri_ref:
                q0_vapor, h0_vapor = kh_adjust_down(mc, delp, q0_vapor, h0_vapor)
                q0_liquid, h0_liquid = kh_adjust_down(mc, delp, q0_liquid, h0_liquid)
                q0_rain, h0_rain = kh_adjust_down(mc, delp, q0_rain, h0_rain)
                q0_ice, h0_ice = kh_adjust_down(mc, delp, q0_ice, h0_ice)
                q0_snow, h0_snow = kh_adjust_down(mc, delp, q0_snow, h0_snow)
                q0_graupel, h0_graupel = kh_adjust_down(
                    mc, delp, q0_graupel, h0_graupel
                )
                q0_o3mr, h0_o3mr = kh_adjust_down(mc, delp, q0_o3mr, h0_o3mr)
                q0_sgs_tke, h0_sgs_tke = kh_adjust_down(
                    mc, delp, q0_sgs_tke, h0_sgs_tke
                )
                q0_cld, h0_cld = kh_adjust_down(mc, delp, q0_cld, h0_cld)
                u0, h0_u = kh_adjust_down(mc, delp, u0, h0_u)
                v0, h0_v = kh_adjust_down(mc, delp, v0, h0_v)
                w0, h0_w = kh_adjust_down(mc, delp, w0, h0_w)
                total_energy, h0_total_energy = kh_adjust_energy_down(
                    mc, delp, static_energy, total_energy, h0_total_energy
                )
            cpm, cvm, t0, static_energy = adjust_cvm(
                cpm,
                cvm,
                q0_vapor,
                q0_liquid,
                q0_rain,
                q0_ice,
                q0_snow,
                q0_graupel,
                gz,
                u0,
                v0,
                w0,
                t0,
                total_energy,
                static_energy,
            )
        with interval(1, 2):
            if ri[0, 0, 1] < ri_ref[0, 0, 1]:
                q0_vapor = kh_adjust_up(delp, h0_vapor, q0_vapor)
                q0_liquid = kh_adjust_up(delp, h0_liquid, q0_liquid)
                q0_rain = kh_adjust_up(delp, h0_rain, q0_rain)
                q0_ice = kh_adjust_up(delp, h0_ice, q0_ice)
                q0_snow = kh_adjust_up(delp, h0_snow, q0_snow)
                q0_graupel = kh_adjust_up(delp, h0_graupel, q0_graupel)
                q0_o3mr = kh_adjust_up(delp, h0_o3mr, q0_o3mr)
                q0_sgs_tke = kh_adjust_up(delp, h0_sgs_tke, q0_sgs_tke)
                q0_cld = kh_adjust_up(delp, h0_cld, q0_cld)
                qcon = qcon_func(q0_liquid, q0_ice, q0_snow, q0_rain, q0_graupel)
                u0 = kh_adjust_up(delp, h0_u, u0)
                v0 = kh_adjust_up(delp, h0_v, v0)
                w0 = kh_adjust_up(delp, h0_w, w0)
                total_energy = kh_adjust_up(delp, h0_total_energy, total_energy)

            cpm, cvm, t0, static_energy = adjust_cvm(
                cpm,
                cvm,
                q0_vapor,
                q0_liquid,
                q0_rain,
                q0_ice,
                q0_snow,
                q0_graupel,
                gz,
                u0,
                v0,
                w0,
                t0,
                total_energy,
                static_energy,
            )
            ri, ri_ref = compute_richardson_number(
                t0, q0_vapor, qcon, pkz, delp, peln, gz, u0, v0, xvir, t_max, t_min
            )
            ri_ref = ri_ref * 4.0
            mc = compute_mass_flux(ri, ri_ref, delp, ratio)
            if ri < ri_ref:
                q0_vapor, h0_vapor = kh_adjust_down(mc, delp, q0_vapor, h0_vapor)
                q0_liquid, h0_liquid = kh_adjust_down(mc, delp, q0_liquid, h0_liquid)
                q0_rain, h0_rain = kh_adjust_down(mc, delp, q0_rain, h0_rain)
                q0_ice, h0_ice = kh_adjust_down(mc, delp, q0_ice, h0_ice)
                q0_snow, h0_snow = kh_adjust_down(mc, delp, q0_snow, h0_snow)
                q0_graupel, h0_graupel = kh_adjust_down(
                    mc, delp, q0_graupel, h0_graupel
                )
                q0_o3mr, h0_o3mr = kh_adjust_down(mc, delp, q0_o3mr, h0_o3mr)
                q0_sgs_tke, h0_sgs_tke = kh_adjust_down(
                    mc, delp, q0_sgs_tke, h0_sgs_tke
                )
                q0_cld, h0_cld = kh_adjust_down(mc, delp, q0_cld, h0_cld)
                u0, h0_u = kh_adjust_down(mc, delp, u0, h0_u)
                v0, h0_v = kh_adjust_down(mc, delp, v0, h0_v)
                w0, h0_w = kh_adjust_down(mc, delp, w0, h0_w)
                total_energy, h0_total_energy = kh_adjust_energy_down(
                    mc, delp, static_energy, total_energy, h0_total_energy
                )
            cpm, cvm, t0, static_energy = adjust_cvm(
                cpm,
                cvm,
                q0_vapor,
                q0_liquid,
                q0_rain,
                q0_ice,
                q0_snow,
                q0_graupel,
                gz,
                u0,
                v0,
                w0,
                t0,
                total_energy,
                static_energy,
            )
        with interval(0, 1):
            if ri[0, 0, 1] < ri_ref[0, 0, 1]:
                q0_vapor = kh_adjust_up(delp, h0_vapor, q0_vapor)
                q0_liquid = kh_adjust_up(delp, h0_liquid, q0_liquid)
                q0_rain = kh_adjust_up(delp, h0_rain, q0_rain)
                q0_ice = kh_adjust_up(delp, h0_ice, q0_ice)
                q0_snow = kh_adjust_up(delp, h0_snow, q0_snow)
                q0_graupel = kh_adjust_up(delp, h0_graupel, q0_graupel)
                q0_o3mr = kh_adjust_up(delp, h0_o3mr, q0_o3mr)
                q0_sgs_tke = kh_adjust_up(delp, h0_sgs_tke, q0_sgs_tke)
                q0_cld = kh_adjust_up(delp, h0_cld, q0_cld)
                qcon = qcon_func(q0_liquid, q0_ice, q0_snow, q0_rain, q0_graupel)
                u0 = kh_adjust_up(delp, h0_u, u0)
                v0 = kh_adjust_up(delp, h0_v, v0)
                w0 = kh_adjust_up(delp, h0_w, w0)
                total_energy = kh_adjust_up(delp, h0_total_energy, total_energy)

            cpm, cvm, t0, static_energy = adjust_cvm(
                cpm,
                cvm,
                q0_vapor,
                q0_liquid,
                q0_rain,
                q0_ice,
                q0_snow,
                q0_graupel,
                gz,
                u0,
                v0,
                w0,
                t0,
                total_energy,
                static_energy,
            )


@gtscript.function
def readjust_by_frac(a0, a, fra):
    return a + (a0 - a) * fra


def finalize(
    u0: FloatField,
    v0: FloatField,
    w0: FloatField,
    t0: FloatField,
    ua: FloatField,
    va: FloatField,
    ta: FloatField,
    w: FloatField,
    u_dt: FloatField,
    v_dt: FloatField,
    q0_vapor: FloatField,
    q0_liquid: FloatField,
    q0_rain: FloatField,
    q0_ice: FloatField,
    q0_snow: FloatField,
    q0_graupel: FloatField,
    q0_o3mr: FloatField,
    q0_sgs_tke: FloatField,
    q0_cld: FloatField,
    qvapor: FloatField,
    qliquid: FloatField,
    qrain: FloatField,
    qice: FloatField,
    qsnow: FloatField,
    qgraupel: FloatField,
    qo3mr: FloatField,
    qsgs_tke: FloatField,
    qcld: FloatField,
    timestep: float,
):
    from __externals__ import fv_sg_adj, hydrostatic

    with computation(PARALLEL), interval(0, -1):
        fra = timestep / fv_sg_adj
        if fra < 1.0:
            t0 = readjust_by_frac(t0, ta, fra)
            u0 = readjust_by_frac(u0, ua, fra)
            v0 = readjust_by_frac(v0, va, fra)
            if __INLINED(not hydrostatic):
                w0 = readjust_by_frac(w0, w, fra)
            q0_vapor = readjust_by_frac(q0_vapor, qvapor, fra)
            q0_liquid = readjust_by_frac(q0_liquid, qliquid, fra)
            q0_rain = readjust_by_frac(q0_rain, qrain, fra)
            q0_ice = readjust_by_frac(q0_ice, qice, fra)
            q0_snow = readjust_by_frac(q0_snow, qsnow, fra)
            q0_graupel = readjust_by_frac(q0_graupel, qgraupel, fra)
            q0_o3mr = readjust_by_frac(q0_o3mr, qo3mr, fra)
            q0_sgs_tke = readjust_by_frac(q0_sgs_tke, qsgs_tke, fra)
            q0_cld = readjust_by_frac(q0_cld, qcld, fra)
        rdt = 1.0 / timestep
        u_dt = rdt * (u0 - ua)
        v_dt = rdt * (v0 - va)
        ta = t0
        ua = u0
        va = v0
        w = w0
        qvapor = q0_vapor
        qliquid = q0_liquid
        qrain = q0_rain
        qice = q0_ice
        qsnow = q0_snow
        qgraupel = q0_graupel
        qo3mr = q0_o3mr
        qsgs_tke = q0_sgs_tke
        qcld = q0_cld


class DryConvectiveAdjustment:
    """
    Corresponds to fv_subgrid_z in Fortran's fv_sg module
    """

    arg_specs = (
        ArgSpec("delp", "pressure_thickness_of_atmospheric_layer", "Pa", intent="in"),
        ArgSpec("delz", "vertical_thickness_of_atmospheric_layer", "m", intent="in"),
        ArgSpec("pe", "interface_pressure", "Pa", intent="in"),
        ArgSpec(
            "pkz",
            "layer_mean_pressure_raised_to_power_of_kappa",
            "unknown",
            intent="in",
        ),
        ArgSpec("peln", "logarithm_of_interface_pressure", "ln(Pa)", intent="in"),
        ArgSpec("pt", "air_temperature", "degK", intent="inout"),
        ArgSpec("ua", "eastward_wind", "m/s", intent="inout"),
        ArgSpec("va", "northward_wind", "m/s", intent="inout"),
        ArgSpec("w", "vertical_wind", "m/s", intent="inout"),
        ArgSpec("qvapor", "specific_humidity", "kg/kg", intent="inout"),
        ArgSpec("qliquid", "cloud_water_mixing_ratio", "kg/kg", intent="inout"),
        ArgSpec("qrain", "rain_mixing_ratio", "kg/kg", intent="inout"),
        ArgSpec("qsnow", "snow_mixing_ratio", "kg/kg", intent="inout"),
        ArgSpec("qice", "cloud_ice_mixing_ratio", "kg/kg", intent="inout"),
        ArgSpec("qgraupel", "graupel_mixing_ratio", "kg/kg", intent="inout"),
        ArgSpec("qo3mr", "ozone_mixing_ratio", "kg/kg", intent="inout"),
        ArgSpec("qsgs_tke", "turbulent_kinetic_energy", "m**2/s**2", intent="inout"),
        ArgSpec("qcld", "cloud_fraction", "", intent="inout"),
        ArgSpec(
            "u_dt", "eastward_wind_tendency_due_to_physics", "m/s**2", intent="inout"
        ),
        ArgSpec(
            "v_dt", "northward_wind_tendency_due_to_physics", "m/s**2", intent="inout"
        ),
    )

    def __init__(
        self,
        stencil_factory: StencilFactory,
        nwat: int,
        fv_sg_adj: float,
        n_sponge: int,
        hydrostatic: bool,
    ):
        assert not hydrostatic, "Hydrostatic not implemented for fv_subgridz"
        grid_indexing = stencil_factory.grid_indexing
        self._k_sponge = n_sponge
        if self._k_sponge is not None:
            if self._k_sponge < 3:
                return
        else:
            self._k_sponge = grid_indexing.domain[2]
        if self._k_sponge < min(grid_indexing.domain[2], 24):
            t_max = T2_MAX
        else:
            t_max = T3_MAX
        if nwat == 0:
            xvir = 0.0
        else:
            xvir = ZVIR
        self._m = 3
        self._fv_sg_adj = float(fv_sg_adj)
        self._is = grid_indexing.isc
        self._js = grid_indexing.jsc
        kbot_domain = (
            grid_indexing.domain[0],
            grid_indexing.domain[1],
            self._k_sponge + 1,
        )
        origin = grid_indexing.origin_compute()

        self._init_stencil = stencil_factory.from_origin_domain(
            init,
            origin=origin,
<<<<<<< HEAD
            domain=kbot_domain,
=======
            domain=(
                grid_indexing.domain[0],
                grid_indexing.domain[1],
                self._k_sponge + 1,
            ),
            skip_passes=(
                "KCacheDetection",
                "PruneKCacheFills",
                "PruneKCacheFlushes",
                "FillFlushToLocalKCaches",
            ),
>>>>>>> 9985d085
        )
        self._m_loop_stencil = stencil_factory.from_origin_domain(
            m_loop,
            externals={"t_max": t_max, "xvir": xvir},
            origin=origin,
            domain=kbot_domain,
        )
        self._finalize_stencil = stencil_factory.from_origin_domain(
            finalize,
            externals={
                "hydrostatic": hydrostatic,
                "fv_sg_adj": fv_sg_adj,
            },
            origin=origin,
            domain=kbot_domain,
        )

        def make_storage():
            return utils.make_storage_from_shape(
                grid_indexing.domain_full(add=(1, 1, 0)),
                backend=stencil_factory.backend,
            )

        self._q0 = {}
        for tracername in utils.tracer_variables:
            self._q0[tracername] = make_storage()
        self._tmp_u0 = make_storage()
        self._tmp_v0 = make_storage()
        self._tmp_w0 = make_storage()
        self._tmp_gz = make_storage()
        self._tmp_t0 = make_storage()
        self._tmp_static_energy = make_storage()
        self._tmp_total_energy = make_storage()
        self._tmp_cvm = make_storage()
        self._tmp_cpm = make_storage()
        self._ratios = {0: 0.25, 1: 0.5, 2: 0.999}

    def __call__(self, state: Mapping[str, pace.util.Quantity], timestep: float):
        """
        Performs dry convective adjustment mixing on the subgrid vertical scale.
        Args:
            state: see arg_specs, includes mainly windspeed, temperature,
                   pressure and tracer variables
            timestep:  time to progress forward in seconds
        """
        if state.pe[self._is, self._js, 0] < 2.0:
            t_min = T1_MIN
        else:
            t_min = T2_MIN

        self._init_stencil(
            self._tmp_gz,
            self._tmp_t0,
            self._tmp_u0,
            self._tmp_v0,
            self._tmp_w0,
            self._tmp_static_energy,
            self._tmp_cvm,
            self._tmp_cpm,
            self._tmp_total_energy,
            state.ua,
            state.va,
            state.w,
            state.pt,
            state.delz,
            self._q0["qvapor"],
            self._q0["qliquid"],
            self._q0["qrain"],
            self._q0["qice"],
            self._q0["qsnow"],
            self._q0["qgraupel"],
            self._q0["qo3mr"],
            self._q0["qsgs_tke"],
            self._q0["qcld"],
            state.qvapor,
            state.qliquid,
            state.qrain,
            state.qice,
            state.qsnow,
            state.qgraupel,
            state.qo3mr,
            state.qsgs_tke,
            state.qcld,
        )

        for n in range(self._m):
            self._m_loop_stencil(
                self._tmp_u0,
                self._tmp_v0,
                self._tmp_w0,
                self._tmp_t0,
                self._tmp_static_energy,
                self._tmp_gz,
                state.delp,
                state.peln,
                state.pkz,
                self._q0["qvapor"],
                self._q0["qliquid"],
                self._q0["qrain"],
                self._q0["qice"],
                self._q0["qsnow"],
                self._q0["qgraupel"],
                self._q0["qo3mr"],
                self._q0["qsgs_tke"],
                self._q0["qcld"],
                self._tmp_total_energy,
                self._tmp_cpm,
                self._tmp_cvm,
                t_min,
                self._ratios[n],
            )

        self._finalize_stencil(
            self._tmp_u0,
            self._tmp_v0,
            self._tmp_w0,
            self._tmp_t0,
            state.ua,
            state.va,
            state.pt,
            state.w,
            state.u_dt,
            state.v_dt,
            self._q0["qvapor"],
            self._q0["qliquid"],
            self._q0["qrain"],
            self._q0["qice"],
            self._q0["qsnow"],
            self._q0["qgraupel"],
            self._q0["qo3mr"],
            self._q0["qsgs_tke"],
            self._q0["qcld"],
            state.qvapor,
            state.qliquid,
            state.qrain,
            state.qice,
            state.qsnow,
            state.qgraupel,
            state.qo3mr,
            state.qsgs_tke,
            state.qcld,
            timestep,
        )<|MERGE_RESOLUTION|>--- conflicted
+++ resolved
@@ -800,9 +800,6 @@
         self._init_stencil = stencil_factory.from_origin_domain(
             init,
             origin=origin,
-<<<<<<< HEAD
-            domain=kbot_domain,
-=======
             domain=(
                 grid_indexing.domain[0],
                 grid_indexing.domain[1],
@@ -814,7 +811,6 @@
                 "PruneKCacheFlushes",
                 "FillFlushToLocalKCaches",
             ),
->>>>>>> 9985d085
         )
         self._m_loop_stencil = stencil_factory.from_origin_domain(
             m_loop,
